{
 "cells": [
  {
   "cell_type": "markdown",
   "id": "0053b22b",
   "metadata": {},
   "source": [
    "![li_banner_1_blue.png](./OI_images/li_banner_1_blue.png)\n",
    "\n",
    "# Proteox system integration with QCoDeS\n",
    "\n",
    "The Proteox is controlled with the `oi.DECS` system control software.  This is designed to operate in an asynchronous fashion using WebSockets.\n",
    "\n",
    "`QCoDeS` works well for `VISA` instruments that generally have synchronous behaviour.\n",
    "\n",
    "It is possible to the `WAMP` messaging protocol directly from QCoDeS, but for simple (single threaded) instrument drivers that can result in time-out issues if the communication channel is unactive for some time.\n",
    "\n",
    "An alternative approach is to make `oi.DECS` 'look like' a standard `VISA` instrument, and that approach is described below.\n",
    "\n",
    "## DECS<->VISA\n",
    "\n",
    "To accomplish this, a simple socket server (launched *via* `decs_visa.py`) is inserted between `QCoDeS` and `oi.DECS`.  A pair of queues objects are provided for inter-process communication between the socket server and the `WAMP` interface to the Proteox.\n",
    "\n",
    "![DECS_VISA.jpg](./OI_images/DECS_VISA.jpg)"
   ]
  },
  {
   "cell_type": "markdown",
   "id": "b9d4df11",
   "metadata": {},
   "source": [
    "# Example of Proteox Control using QCoDeS driver\n",
    "\n",
    "First, import the required python packages and Proteox oi.DECS QCoDeS driver, starting logging and create a Station."
   ]
  },
  {
   "cell_type": "code",
   "execution_count": 1,
   "id": "bc273d87",
   "metadata": {},
   "outputs": [
    {
     "name": "stdout",
     "output_type": "stream",
     "text": [
      "Logging hadn't been started.\n",
      "Activating auto-logging. Current session state plus future input saved.\n",
      "Filename       : C:\\Users\\abi.graham\\.qcodes\\logs\\command_history.log\n",
      "Mode           : append\n",
      "Output logging : True\n",
      "Raw input log  : False\n",
      "Timestamping   : True\n",
      "State          : active\n",
<<<<<<< HEAD
      "Qcodes Logfile : C:\\Users\\abi.graham\\.qcodes\\logs\\240226-13388-qcodes.log\n"
=======
      "Qcodes Logfile : C:\\Users\\abi.graham\\.qcodes\\logs\\240523-21260-qcodes.log\n"
>>>>>>> 402f0539
     ]
    }
   ],
   "source": [
    "import logging\n",
    "\n",
    "import qcodes as qc\n",
    "from qcodes.logger.logger import start_all_logging\n",
    "\n",
    "from qcodes_contrib_drivers.drivers.OxfordInstruments.Proteox import oiDECS\n",
    "\n",
    "start_all_logging()\n",
    "log = logging.getLogger()\n",
    "\n",
    "station = qc.Station()"
   ]
  },
  {
   "cell_type": "markdown",
   "id": "21d60a3e",
   "metadata": {},
   "source": [
<<<<<<< HEAD
    "**Initialise connection to oi.DECS software/Proteox.**"
=======
    "**Initialise connection to oi.DECS software/Proteox.**\n",
    "\n",
    "If running on a Windows platform, debug/information produced by the `DECS<->VISA` simple TCP socket server will be outputted to a `decs_visa.log file` created in your working directory. If struggling to establish a connection please check this log file for information on why."
>>>>>>> 402f0539
   ]
  },
  {
   "cell_type": "code",
   "execution_count": 2,
   "id": "8222587b",
   "metadata": {},
   "outputs": [
    {
     "name": "stdout",
     "output_type": "stream",
     "text": [
      "Running on Windows-10-10.0.19045-SP0 - start subprocess without PIPEd output\n",
<<<<<<< HEAD
      "Connected to: Oxford Instruments oi:DECS (serial:decs-506c7d, firmware:0.6.0.2624) in 0.26s\n"
=======
      "Connected to: Oxford Instruments oi.DECS (serial:decs-544e0a, firmware:0.6.0.2621) in 0.15s\n"
>>>>>>> 402f0539
     ]
    }
   ],
   "source": [
    "try:\n",
    "    Proteox = oiDECS('Proteox')\n",
    "    Proteox.timeout(15)\n",
    "except Exception as err:\n",
    "    log.critical(err)\n",
    "    print(f'Connection failed: {err}')"
   ]
  },
  {
   "cell_type": "markdown",
   "id": "9fee190d",
   "metadata": {},
   "source": [
    "**Add Proteox to QCoDeS station and print readable snapshot of cryostat.**"
   ]
  },
  {
   "cell_type": "code",
   "execution_count": 3,
   "id": "262f4834",
   "metadata": {},
   "outputs": [
    {
     "name": "stdout",
     "output_type": "stream",
     "text": [
      "Proteox:\n",
      "\tparameter                  value\n",
      "--------------------------------------------------------------------------------\n",
      "Cold_Plate_Temperature      :\t0 (K)\n",
      "IDN                         :\t{'vendor': 'Oxford Instruments', 'model': 'oi:D...\n",
      "Magnet_Current_Vector       :\t(0.0, 0.0, -0.0116) (('A', 'A', 'A'))\n",
      "Magnet_State                :\tHolding Persistent \n",
      "Magnet_Temperature          :\t813.1 (K)\n",
      "Magnetic_Field_Vector       :\t(0.0, 0.0, 0.0) (('T', 'T', 'T'))\n",
      "Mixing_Chamber_Heater_Power :\t0 (W)\n",
      "Mixing_Chamber_Temperature  :\t0 (K)\n",
      "OVC_Pressure                :\t2440 (Pa)\n",
      "P1_Pressure                 :\t87013 (Pa)\n",
      "P2_Pressure                 :\t171 (Pa)\n",
      "P3_Pressure                 :\t430 (Pa)\n",
      "P4_Pressure                 :\t33656 (Pa)\n",
      "P5_Pressure                 :\t34647 (Pa)\n",
      "P6_Pressure                 :\t451.9 (Pa)\n",
      "PT1_Head_Temperature        :\t294.3 (K)\n",
      "PT1_Plate_Temperature       :\t294.24 (K)\n",
      "PT2_Head_Temperature        :\t294.01 (K)\n",
      "PT2_Plate_Temperature       :\t294.03 (K)\n",
      "Sorb_Temperature            :\t177.14 (K)\n",
      "Still_Heater_Power          :\t0 (W)\n",
      "Still_Plate_Temperature     :\t179.44 (K)\n",
      "timeout                     :\t15 (s)\n"
     ]
    }
   ],
   "source": [
    "station.add_component(Proteox)\n",
    "Proteox.print_readable_snapshot()"
   ]
  },
  {
   "cell_type": "markdown",
   "id": "9db72d10",
   "metadata": {},
   "source": [
    "**Read Parameters**"
   ]
  },
  {
   "cell_type": "code",
   "execution_count": 3,
   "id": "6afc30ed",
   "metadata": {},
   "outputs": [
    {
     "data": {
      "text/plain": [
       "1.9693"
      ]
     },
     "execution_count": 3,
     "metadata": {},
     "output_type": "execute_result"
    }
   ],
   "source": [
    "Proteox.Mixing_Chamber_Temperature()"
   ]
  },
  {
   "cell_type": "code",
   "execution_count": 3,
   "id": "028e2f2f",
   "metadata": {},
   "outputs": [
    {
     "data": {
      "text/plain": [
       "(0.0, 0.0, -0.000215296835037395)"
      ]
     },
     "execution_count": 3,
     "metadata": {},
     "output_type": "execute_result"
    }
   ],
   "source": [
    "Proteox.Magnetic_Field_Vector()"
   ]
  },
  {
   "cell_type": "code",
   "execution_count": 4,
   "id": "2759ade4",
   "metadata": {},
   "outputs": [
    {
     "data": {
      "text/plain": [
       "-0.000215296835037395"
      ]
     },
     "execution_count": 4,
     "metadata": {},
     "output_type": "execute_result"
    }
   ],
   "source": [
    "Proteox.Magnetic_Field_Vector()[2]"
   ]
  },
  {
   "cell_type": "markdown",
   "id": "6bd11ddf",
   "metadata": {},
   "source": [
    "# Magnet Control"
   ]
  },
  {
   "cell_type": "code",
   "execution_count": 7,
   "id": "0510d6a8",
   "metadata": {},
   "outputs": [
    {
     "data": {
      "text/plain": [
       "'Holding Persistent'"
      ]
     },
     "execution_count": 7,
     "metadata": {},
     "output_type": "execute_result"
    }
   ],
   "source": [
    "Proteox.Magnet_State()"
   ]
  },
  {
   "cell_type": "markdown",
   "id": "e34cc951",
   "metadata": {},
   "source": [
    "**Set target field value and ramp rate.** \n",
    "\n",
    "````python\n",
    "set_magnet_target(\n",
    "  Coordinate_system : int, \n",
    "  X_feild_value : float, \n",
    "  Y_field_value : float, \n",
    "  Z_field_value : float, \n",
    "  Sweep_mode : str, \n",
    "  Sweep_rate : float,\n",
    "  Persist_on_completion : bool\n",
    ")\n",
    "````\n",
    "\n",
    "Options for coordinate system are:  \n",
    "\n",
    "  0 - Cartesian (X,Y,Z)  \n",
    "  10 - Cylinderical (Rho, Phi, Z)  \n",
    "  20 - Sphereical (R,Theta,Phi)  \n",
    "\n",
    "For a solenoid magnet X_field_value and Y_field_value should be set to zero.\n",
    "\n",
    "Options for Sweep_mode (and Sweep_rate) are: \n",
    " \n",
    "  'ASAP' (Sweep_rate is ignored. Can be any float)  \n",
    "  'TIME' (Sweep_rate = time in minutes)   \n",
    "  'RATE' (Sweep_rate = rate in T/min)   "
   ]
  },
  {
   "cell_type": "code",
   "execution_count": 8,
   "id": "6a6fd845",
   "metadata": {},
   "outputs": [],
   "source": [
    "#for z-solenoid magnet set target field to 0.1 T and sweep rate to 0.25 T/min.\n",
    "Proteox.set_magnet_target(0,0,0,0,'RATE',0.25,False)\n",
    "\n",
    "#If running with oi.DECS firmware =< 0.5.1, ingore the error \"Error parsing response: Length of data record inconsistent with record type\". The magnet field target should have still been set. Check the GUI.\n",
    "#You will recieve this error because the data sent back from oi.DECS won't be handled correctly for firmware versions =< 0.5.1."
   ]
  },
  {
   "cell_type": "markdown",
   "id": "0ae49d75",
   "metadata": {},
   "source": [
    "Sweep the field. Then wait until Magnet status has gone back to 'Holding Not Persistent'."
   ]
  },
  {
   "cell_type": "code",
   "execution_count": null,
   "id": "4713295d",
   "metadata": {},
   "outputs": [],
   "source": [
    "Proteox.sweep_field()\n",
    "Proteox.wait_until_field_stable()"
   ]
  },
  {
   "cell_type": "markdown",
   "id": "a0a10249",
   "metadata": {},
   "source": [
    "For high resolution field sweeps, set the target field as normal, then use the `sweep_small_field_step` function, instead of `sweep_field`.\n",
    "\n",
    "The `sweep_small_field_step` function is required when you want to step the output current of the magnet power supply by less than 100 mA. The iPS has an output current resolution of 0.1 mA. The function `sweep_field` shown above only provides a output current resolution of 100 mA, due to the oi.DECS API used in this function.\n",
    "\n",
    "*(What 100 mA is in magnetic field will depend on the current to field conversion factor of your magnet. This value can be found on your iPS under **Config** and under the column heading **I to H (A/T)**.)*"
   ]
  },
  {
   "cell_type": "code",
   "execution_count": null,
   "id": "0d7b0945",
   "metadata": {},
   "outputs": [],
   "source": [
    "Proteox.set_magnet_target(0,0,0,0.005,'ASAP',0.25,False)\n",
    "Proteox.sweep_small_field_step('Z')\n",
    "\n",
    "# You can only ramp one sub-group (X,Y or Z) at a time.\n",
    "# When ramping the VRM subgroup the GUI will continue to show the VRM status as ‘Holding Not Persistent’ but the iPS will ramp the current to your field set point.\n",
    "# The field value displayed on the GUI always rounds to 2 decimal places, but if you use the API to ask for the field value, it gives you the correct more precise value."
   ]
  },
  {
   "cell_type": "markdown",
   "id": "6a0df386",
   "metadata": {},
   "source": [
    "2D measurement example using do2d"
   ]
  },
  {
   "cell_type": "code",
   "execution_count": 3,
   "id": "3e3c6349",
   "metadata": {},
   "outputs": [
    {
     "name": "stdout",
     "output_type": "stream",
     "text": [
      "Starting experimental run with id: 2. Using 'qcodes.dataset.do2d'\n"
     ]
    },
    {
     "data": {
      "application/vnd.jupyter.widget-view+json": {
       "model_id": "2a977970416949beb9083a9992f35e14",
       "version_major": 2,
       "version_minor": 0
      },
      "text/plain": [
       "  0%|          | 0/3 [00:00<?, ?it/s]"
      ]
     },
     "metadata": {},
     "output_type": "display_data"
    },
    {
     "name": "stdout",
     "output_type": "stream",
     "text": [
      "Sweeping Field\n",
      "Status: Holding Not Persistent.\n",
      "Waiting for temperature to stablilise at 2.0 K.\n",
      "Temperature = 1.9909 K\n",
      "Temperature stable after 31 seconds. (Mean-Target = 0.019863333333333344 K, StdDev = 0.008160411890476027 K)\n"
     ]
    },
    {
     "data": {
      "application/vnd.jupyter.widget-view+json": {
       "model_id": "abde9c07dda54c57ad055a3db3e17cdb",
       "version_major": 2,
       "version_minor": 0
      },
      "text/plain": [
       "  0%|          | 0/3 [00:00<?, ?it/s]"
      ]
     },
     "metadata": {},
     "output_type": "display_data"
    },
    {
     "name": "stdout",
     "output_type": "stream",
     "text": [
      "Sweeping Field\n",
      "Status: Holding Not Persistent.\n",
      "Sweeping Field\n",
      "Status: Holding Not Persistent.\n",
      "Sweeping Field\n",
      "Status: Holding Not Persistent.\n",
      "Waiting for temperature to stablilise at 3.0 K.\n",
      "Temperature = 3.0094 K\n",
      "Temperature stable after 106 seconds. (Mean-Target = 0.007279999999999731 K, StdDev = 0.009747936533783237 K)\n"
     ]
    },
    {
     "data": {
      "application/vnd.jupyter.widget-view+json": {
       "model_id": "83d064961838420aa70df8c8f57b5db0",
       "version_major": 2,
       "version_minor": 0
      },
      "text/plain": [
       "  0%|          | 0/3 [00:00<?, ?it/s]"
      ]
     },
     "metadata": {},
     "output_type": "display_data"
    },
    {
     "name": "stdout",
     "output_type": "stream",
     "text": [
      "Sweeping Field\n",
      "Status: Holding Not Persistent.\n",
      "Sweeping Field\n",
      "Status: Holding Not Persistent.\n",
      "Sweeping Field\n",
      "Status: Holding Not Persistent.\n",
      "Waiting for temperature to stablilise at 4.0 K.\n",
      "Temperature = 4.0101 K\n",
      "Temperature stable after 102 seconds. (Mean-Target = 0.001926666666665966 K, StdDev = 0.009894676458693501 K)\n"
     ]
    },
    {
     "data": {
      "application/vnd.jupyter.widget-view+json": {
       "model_id": "5650d027ab9c47b1b107cd42d202724a",
       "version_major": 2,
       "version_minor": 0
      },
      "text/plain": [
       "  0%|          | 0/3 [00:00<?, ?it/s]"
      ]
     },
     "metadata": {},
     "output_type": "display_data"
    },
    {
     "name": "stdout",
     "output_type": "stream",
     "text": [
      "Sweeping Field\n",
      "Status: Holding Not Persistent.\n",
      "Sweeping Field\n",
      "Status: Holding Not Persistent.\n"
     ]
    },
    {
     "data": {
      "text/plain": [
       "(results #2@C:\\Users\\abi.graham\\experiments.db\n",
       " ---------------------------------------------\n",
       " MC_Temperature - numeric\n",
       " Magnetic_Field_Z - numeric\n",
       " Etime - numeric,\n",
       " (<Axes: title={'center': 'Run #2, Experiment doNd_Measurement (no sample)'}, xlabel='MC_Temperature (K)', ylabel='Magnetic_Field_Z (mT)'>,),\n",
       " (<matplotlib.colorbar.Colorbar at 0x1c1331caa20>,))"
      ]
     },
     "execution_count": 3,
     "metadata": {},
     "output_type": "execute_result"
    },
    {
     "data": {
      "image/png": "iVBORw0KGgoAAAANSUhEUgAAAjsAAAHHCAYAAABZbpmkAAAAOXRFWHRTb2Z0d2FyZQBNYXRwbG90bGliIHZlcnNpb24zLjguMiwgaHR0cHM6Ly9tYXRwbG90bGliLm9yZy8g+/7EAAAACXBIWXMAAA9hAAAPYQGoP6dpAABxCUlEQVR4nO3dd1gU59oG8HvpdWkKiNLsYkWNuPaCIGI3KpaIJTFRsBFLzLE3jJrYgi0xEE8kJrZYYlSwF2zYsEYNChqKioCoFNn5/uBjjiug7LK4C9y/XHNd7MzsO8/sDvjkrRJBEAQQERERlVM6mg6AiIiIqDQx2SEiIqJyjckOERERlWtMdoiIiKhcY7JDRERE5RqTHSIiIirXmOwQERFRucZkh4iIiMo1JjtERERUrjHZIa1x9OhRSCQSHD16VNOhfBASiQRz5szRaAwuLi4YPny4RmMg7bNkyRLUrVsXcrlc06GUCXPmzIFEIlHpvX5+fhgwYICaI6K3lalkJywsDBKJRNz09PRQtWpVDB8+HI8ePdJ0eACA1NRU6Ojo4MCBAwCAnTt3wtDQEFlZWQrnnT9/HoGBgahfvz5MTU3h5OSEAQMG4O+//1b52vfv31f4fN7eFi9eXKJ7ozzh4eFYsWKFxq6fnxRKJBJER0cXOD58+HCYmZmV2vVdXFwgkUjg6elZ6PEffvhBjO/ChQulFge937///os5c+bg8uXLxX5Peno6vvnmG0ybNg06OmXqn4gyadq0adi+fTuuXLmi6VDKNT1NB6CKefPmwdXVFZmZmThz5gzCwsJw8uRJXLt2DUZGRhqN7dy5cwAADw8PAEBUVBTc3d1haGiocN4333yDU6dOoX///mjUqBESExPx/fffo2nTpjhz5gwaNGigcgyDBg1Ct27dCux3d3dXucwPoV27dnj16hUMDAw0Hco7hYeH49q1a5g4caKmQ8GcOXOwZ8+eD35dIyMjHDlyBImJibC3t1c4tnnzZhgZGSEzM/ODx0WK/v33X8ydOxcuLi5o0qRJsd7z008/4fXr1xg0aFDpBkcA8v4uN2/eHN9++y02bdqk6XDKrTKZ7Pj4+KB58+YAgE8//RSVKlXCN998g927d2u8OvDcuXOoU6cOLC0tAeQlO/mJz5uCgoIQHh6u8A/7wIED0bBhQyxevBi//PKLyjE0bdoUQ4cOVfn9H1pmZiYMDAygo6Oj8WS1LGnSpAn27t2LixcvomnTph/02q1bt8b58+fx22+/YcKECeL+hw8f4sSJE+jTpw+2b9/+QWNSN7lcjuzs7Ar3TIaGhqJnz54V7r41acCAAZg9ezbWrFlTqrWyFVm5qKNs27YtAODevXvivg4dOqBDhw4Fzh0+fDhcXFzE1/lNP8uWLcOGDRtQo0YNGBoa4qOPPsL58+eLdf20tDQ8efIET548QVRUFBo3bownT54gKSkJ0dHRqFu3Lp48eYK0tDTxPa1atSpQg1GrVi3Ur18fN2/eVOLulXf48GHo6Ohg1qxZCvvDw8MhkUiwdu1acZ9EIkFgYCA2b96MOnXqwMjICM2aNcPx48cLlPvo0SOMHDkSdnZ2MDQ0RP369fHTTz8pnJPfBLNlyxbMmDEDVatWhYmJCdLT0wvts9OhQwc0aNAAV69eRfv27WFiYoKaNWti27ZtAIBjx47Bw8MDxsbGqFOnDiIjI0sU1++//46FCxeiWrVqMDIyQufOnXH37l2FeP788088ePBAbKp583kqTFZWFiZNmoTKlSvD3NwcPXv2xMOHDws999KlS/Dx8YFUKoWZmRk6d+6MM2fOFHruuHHjYGVlVax+P4IgYMGCBahWrRpMTEzQsWNHXL9+/b3vK4qRkRH69u2L8PBwhf2//vorrKys4O3tXej7bt26hY8//hjW1tYwMjJC8+bNsXv3boVzUlJSMHnyZDRs2BBmZmaQSqXw8fEptJp/9erVqF+/PkxMTGBlZYXmzZsrxPT273u+wvpYvPms169fH4aGhti/fz8A5Z+huXPnomrVqjA3N8fHH3+MtLQ0ZGVlYeLEibC1tYWZmRlGjBhRoHkbAH755Rc0a9YMxsbGsLa2hp+fH+Lj4xXOyf+9uHHjBjp27AgTExNUrVoVS5YsUYjno48+AgCMGDFCfF7DwsIK+WbyxMbG4urVqwWaKJX9O3n48GG0bdsWpqamsLS0RK9evYr9d+193+mDBw8wduxY1KlTB8bGxrCxsUH//v1x//59hXLyuz2cPHkS48ePR+XKlWFpaYnPP/8c2dnZSE1NxbBhw2BlZQUrKytMnToVgiAUes/Lly+Hs7MzjI2N0b59e1y7dq1Y91Kc7xIAunTpghcvXiAiIqJY5ZLyymTNztvyH3IrKyuVywgPD8fz58/x+eefQyKRYMmSJejbty/++ecf6Ovrv/O9vXr1wrFjxxT2/fbbb+LPY8eOxdixY9G+fft3dr4VBAFJSUmoX7++yvcBAC9fvsSTJ08K7Le0tISenh46deqEsWPHIjg4GL1790bTpk2RkJCAcePGwdPTE1988YXC+44dO4bffvsN48ePh6GhIdasWYOuXbvi3LlzYnNbUlISWrZsKf6DUblyZfz1118YNWoU0tPTCzT5zJ8/HwYGBpg8eTKysrLe2XT17NkzdO/eHX5+fujfvz/Wrl0LPz8/bN68GRMnTsQXX3yBwYMHY+nSpfj4448RHx8Pc3NzleJavHgxdHR0MHnyZKSlpWHJkiUYMmQIzp49CwD4z3/+g7S0NDx8+BDLly8HgPf+n9inn36KX375BYMHD0arVq1w+PBh+Pr6Fjjv+vXraNu2LaRSKaZOnQp9fX2sX78eHTp0EJO6N0mlUkyaNAmzZs16b+3OrFmzsGDBAnTr1g3dunXDxYsX4eXlhezs7HfG/i6DBw+Gl5cX7t27hxo1agDI+z36+OOPC/2duX79Olq3bo2qVaviq6++gqmpKX7//Xf07t0b27dvR58+fQAA//zzD/744w/0798frq6uSEpKwvr169G+fXvcuHEDDg4OAPL6Bo0fPx4ff/wxJkyYgMzMTFy9ehVnz57F4MGDVbqnw4cP4/fff0dgYCAqVaoEFxcXpZ+h4OBgGBsb46uvvsLdu3exevVq6OvrQ0dHB8+ePcOcOXPE5ndXV1eF/+lYuHAhZs6ciQEDBuDTTz/F48ePsXr1arRr1w6XLl0Sa4yBvN+Lrl27om/fvhgwYAC2bduGadOmoWHDhvDx8UG9evUwb948zJo1C6NHjxb/p7BVq1ZF3v/p06cBoMhnqTh/JyMjI+Hj44Pq1atjzpw5ePXqFVavXo3WrVvj4sWL7/yfg+J8p+fPn8fp06fh5+eHatWq4f79+1i7di06dOiAGzduwMTERKHMcePGwd7eHnPnzsWZM2ewYcMGWFpa4vTp03BycsKiRYuwb98+LF26FA0aNMCwYcMU3r9p0yY8f/4cAQEByMzMxMqVK9GpUyfExMTAzs6uyHtR5rt0c3ODsbExTp06Jf4ekJoJZUhoaKgAQIiMjBQeP34sxMfHC9u2bRMqV64sGBoaCvHx8eK57du3F9q3b1+gDH9/f8HZ2Vl8HRsbKwAQbGxshJSUFHH/rl27BADCnj173hvXhQsXhIiICCEkJEQAIPzyyy9CRESEMHz4cMHR0VGIiIgQIiIihAsXLryznP/+978CAGHjxo3v/zAKkX8vRW1RUVHiuS9evBBq1qwp1K9fX8jMzBR8fX0FqVQqPHjwQKHM/Pe+GfuDBw8EIyMjoU+fPuK+UaNGCVWqVBGePHmi8H4/Pz/BwsJCePnypSAIgnDkyBEBgFC9enVxX778Y0eOHBH3tW/fXgAghIeHi/tu3bolABB0dHSEM2fOiPsPHDggABBCQ0NVjqtevXpCVlaWeN7KlSsFAEJMTIy4z9fXV+EZepfLly8LAISxY8cq7B88eLAAQJg9e7a4r3fv3oKBgYFw7949cd+///4rmJubC+3atSvwOW3dulVITU0VrKyshJ49e4rH/f39BVNTU/F1cnKyYGBgIPj6+gpyuVzc//XXXwsABH9//2LdSz5nZ2fB19dXeP36tWBvby/Mnz9fEARBuHHjhgBAOHbsmPi7ev78efF9nTt3Fho2bChkZmaK++RyudCqVSuhVq1a4r7MzEwhNzdX4ZqxsbGCoaGhMG/ePHFfr169hPr1678z1rd/3/PNnj1bePvPX/4zdf36dYX9yj5DDRo0ELKzs8XzBg0aJEgkEsHHx0fh/TKZTCG2+/fvC7q6usLChQsVzouJiRH09PQU9uf/XmzatEncl5WVJdjb2wv9+vUT950/f77A78S7zJgxQwAgPH/+XGG/Mn8nmzRpItja2gpPnz4V9125ckXQ0dERhg0b9s7rF+c7ffvvhiAIQlRUVIHPI/8Z9Pb2VnjuZTKZIJFIhC+++ELc9/r1a6FatWoK/2bk37OxsbHw8OFDcf/Zs2cFAMKkSZPEfW8/T8p8l/lq165d4Bkh9SmTzVienp6oXLkyHB0d8fHHH8PU1BS7d+9GtWrVVC5z4MCBCjVD+f8X9M8//7z3vc2aNYOnpydev34NBwcHDBkyBJ6ennj8+DE6d+4MT09PeHp6olmzZkWWcevWLQQEBEAmk8Hf31/l+wCA0aNHIyIiosDm5uYmnmNiYoKwsDDcvHkT7dq1w59//only5fDycmpQHkymUwhdicnJ/Tq1QsHDhxAbm4uBEHA9u3b0aNHDwiCIDbpPXnyBN7e3khLS8PFixcVyvT394exsXGx7sfMzAx+fn7i6/w+UfXq1VOo7cj/Of87UyWuESNGKNQyKfMcFGbfvn0AgPHjxyvsf7s2IDc3FwcPHkTv3r1RvXp1cX+VKlUwePBgnDx5Eunp6QXKt7CwwMSJE7F7925cunSp0BgiIyORnZ2NcePGKTTdlLSDta6uLgYMGIBff/0VQF7HZEdHR/Eze1NKSgoOHz6MAQMG4Pnz5+L38PTpU3h7e+POnTviiEpDQ0NxFFBubi6ePn0KMzMz1KlTR+H7srS0xMOHD4vd3Fwc7du3V/g9UeUZGjZsmELNloeHBwRBwMiRIxXO8/DwQHx8PF6/fg0A2LFjB+RyOQYMGKBwHXt7e9SqVQtHjhxReL+ZmZlC3zwDAwO0aNFC5WcVAJ4+fQo9Pb0iayvf93cyISEBly9fxvDhw2FtbS2e16hRI3Tp0kX8fShKcb7TN/9u5OTk4OnTp6hZsyYsLS0LfBcAMGrUKIXnPv/7GDVqlLhPV1cXzZs3L/Sz6927N6pWrSq+btGiBTw8PN55L8p+l0Bey0RhNfKkHmWyGSskJAS1a9dGWloafvrpJxw/frzAaCdlvf2PfP4v9LNnz975voyMDHHUSUREBFq2bIknT55ALpfjxIkTWLBgAZ48eQJdXd0im9kSExPh6+sLCwsLbNu2Dbq6uiW6l1q1ahU5LPhNrVu3xpgxYxASEgJvb+8Cf4zfLO9ttWvXxsuXL/H48WPo6OggNTUVGzZswIYNGwotIzk5WeG1q6trMe4kT7Vq1Qr0r7CwsICjo2OBfcD/vrPHjx8rHZeqz0FRHjx4AB0dHbGZJ1+dOnUUXj9+/BgvX74ssB8A6tWrB7lcjvj4+EKbOCdMmIDly5djzpw52LVrV6ExAAW/x8qVK5eo6RfIa8patWoVrly5gvDwcPj5+RU638jdu3chCAJmzpyJmTNnFlpWcnIyqlatCrlcjpUrV2LNmjWIjY1Fbm6ueI6NjY3487Rp0xAZGYkWLVqgZs2a8PLywuDBg9G6dWuV7+ft51Idz1D+c1nY8yqXy5GWlgYbGxvcuXMHgiAU+vsGoEDTYGG/F1ZWVrh69WoRd1dy7/v9yH/WinqODxw4gBcvXsDU1LTQ8ovznb569QrBwcEIDQ3Fo0ePFPrZvNkvsqiY3/V9FPZ7XtTfv99//73QewCg9HcJ5CXWqs7VQ+9XJpOdFi1aiKOxevfujTZt2mDw4MG4ffu2+H8kEolE4Zcg35t/ON9UVIJRWBlvCgwMxM8//6ywb8eOHeLP48ePx/jx4+Hs7FygAx2Q98vp4+OD1NRUnDhxQuyP8CFkZWWJfYju3buHly9fFmjvLo78iceGDh1aZK1Uo0aNFF4Xt1YHKPq7ed93pkpcqj4HmpRfuzNnzpwia3dKi4eHB2rUqIGJEyciNja2yL4y+d/F5MmTi+y8XLNmTQDAokWLMHPmTIwcORLz58+HtbU1dHR0MHHiRIVJ7urVq4fbt29j79692L9/P7Zv3441a9Zg1qxZmDt3LgAU+Y9HUX8H3n4u1fkMFed5lUgk+Ouvvwo99+3altJ4Vm1sbPD69Ws8f/5c7PdW2td8U3G+03HjxiE0NBQTJ06ETCaDhYUFJBIJ/Pz8Cp0EUZnvQ133oex3CeQljEUlR1RyZTLZeZOuri6Cg4PRsWNHfP/99/jqq68A5P0fR2FVkvn/56EuU6dOxdChQxEbG4vRo0dj06ZNqFKlCn7//Xfs27dPHPlQ2D/umZmZ6NGjB/7++29ERkYqVJ9/CLNnz8bNmzexbNkyTJs2DV999RVWrVpV4Lw7d+4U2Pf333/DxMQElStXBgCYm5sjNze3WDVKH0r+6Cd1x6XM/305OztDLpfj3r17Cv+3e/v27QKxmpiYFNgP5DVx6ujoFPg/0TdNnDgRK1aswNy5cxU6PubHAOR9j282kT1+/FjlGqs3DRo0CAsWLEC9evWKnMsl/7r6+vrv/S62bduGjh07YuPGjQr7U1NTUalSJYV9pqamGDhwIAYOHIjs7Gz07dsXCxcuxPTp02FkZAQrKyukpqYWuEZx/w6U1jNUmBo1akAQBLi6uqJ27dpqKVPZmoK6desCyBuV9XYSVxz5z1pRz3GlSpWKrNXJ977vdNu2bfD398e3334rviczM7PQ71kdivr7966O1sp+l69fv0Z8fDx69uxZklDpHcpkn523dejQAS1atMCKFSvEJqUaNWrg1q1bePz4sXjelStXcOrUKbVe283NDZ6entDT04OVlRWGDh0KT09PpKeno02bNmJ/nber1nNzczFw4EBERUVh69atkMlkao3rfc6ePYtly5Zh4sSJ+PLLLzFlyhR8//33BUaVAXlzBb3ZFh4fH49du3bBy8sLurq60NXVRb9+/bB9+/ZCh2S++R18SKUVl6mpaaHV5YXx8fEBgAJJ5NszMOvq6sLLywu7du1SqAFMSkpCeHg42rRpA6lUWuR18mt3du3aVWC2XE9PT+jr62P16tUK/+eqrlmgP/30U8yePVvhH5+32draokOHDli/fj0SEhIKHH/zu9DV1S3wf9hbt24tMEv606dPFV4bGBjAzc0NgiAgJycHQN7fgbS0NIWmnYSEBOzcubNY9/Yhn+2+fftCV1cXc+fOLXD/giAUuN/iyE8sipsI5P8dUnXm6ypVqqBJkyb4+eefFa557do1HDx4sNDJTt9UnO+0sOdj9erVRdbWldQff/yh8OydO3cOZ8+eFX+3C6Psd3njxg1kZma+c6QclUyZr9nJN2XKFPTv3x9hYWH44osvMHLkSHz33Xfw9vbGqFGjkJycjHXr1qF+/fqFdvQsqVOnTonDU4G8IZyTJ08u8vwvv/wSu3fvRo8ePZCSklJgEsE3Ox6GhYVhxIgRCA0NLdY6RhcvXix0UsIaNWpAJpMhMzMT/v7+qFWrFhYuXAgAmDt3Lvbs2YMRI0YgJiZG4f++GjRoAG9vb4Wh5/nvybd48WIcOXIEHh4e+Oyzz+Dm5oaUlBRcvHgRkZGRSElJeW/cpaE04mrWrBl+++03BAUF4aOPPoKZmRl69OhR6LlNmjTBoEGDsGbNGqSlpaFVq1Y4dOiQwtw9+RYsWICIiAi0adMGY8eOhZ6eHtavX4+srCyF+VOKkt9358qVKwrfX+XKlTF58mQEBweje/fu6NatGy5duoS//vqrQE2JKpydnYs1109ISAjatGmDhg0b4rPPPkP16tWRlJSEqKgoPHz4UJxHp3v37pg3bx5GjBiBVq1aISYmBps3b1aolQIALy8v2Nvbo3Xr1rCzs8PNmzfx/fffw9fXV2yC8fPzw7Rp09CnTx+MHz8eL1++xNq1a1G7du1CO7MW5kM92zVq1MCCBQswffp03L9/H71794a5uTliY2Oxc+dOjB49+p1/U4oq09LSEuvWrYO5uTlMTU3h4eFRZJ+56tWro0GDBoiMjCyyD9/7LF26FD4+PpDJZBg1apQ49NzCwuK9z0lxvtPu3bvjv//9LywsLODm5oaoqChERkYq9OdSp5o1a6JNmzYYM2YMsrKysGLFCtjY2GDq1KlFvkfZ7zIiIgImJibo0qVLqdwDoWwOPX9zOGu+3NxcoUaNGkKNGjWE169fC4IgCL/88otQvXp1wcDAQGjSpIlw4MCBIoeeL126tECZeGto8LvUrVtXHIL78OHDIuPMlz90tKjtTatXrxYACPv3739nDO8bep4/xHjSpEmCrq6ucPbsWYX3X7hwQdDT0xPGjBmj8BkEBAQIv/zyi1CrVi3B0NBQcHd3Vxgeni8pKUkICAgQHB0dBX19fcHe3l7o3LmzsGHDBvGcN4dNv62ooeeFDUXNH/78tvx41RVX/mf65tDdjIwMYfDgwYKlpaUA4L3D0F+9eiWMHz9esLGxEUxNTYUePXoI8fHxhT5fFy9eFLy9vQUzMzPBxMRE6Nixo3D69OlCP6fCPsP8IbBvDj0XhLzfj7lz5wpVqlQRjI2NhQ4dOgjXrl0TnJ2dVR56/i5F/a7eu3dPGDZsmGBvby/o6+sLVatWFbp37y5s27ZNPCczM1P48ssvxVhbt24tREVFFZhOYv369UK7du0EGxsbwdDQUKhRo4YwZcoUIS0tTeGaBw8eFBo0aCAYGBgIderUEX755Zcih56//ezkK8kzVNRnkR/D48ePFfZv375daNOmjWBqaiqYmpoKdevWFQICAoTbt2+L5xT1e1HYUPtdu3YJbm5ugp6eXrGGoX/33XeCmZmZwhBvZf9ORkZGCq1btxaMjY0FqVQq9OjRQ7hx48Y7rysIxftOnz17JowYMUKoVKmSYGZmJnh7ewu3bt0q8Cwr+7m/PWXDm/f87bffCo6OjoKhoaHQtm1b4cqVK4WW+bbifJeCIAgeHh7C0KFD3/v5kOokgqDFPS8JQN5U4vfv3xfX3fqQJBIJAgIC8P3333/waxPRh5eWlobq1atjyZIlCsOzK5r79+/D1dUVS5cuVbpGTRmXL19G06ZNcfHixWKvX0bKKxd9dsozQRBw9OhRLFiwQNOhEFEFYGFhgalTp2Lp0qWFjm4i9Vq8eDE+/vhjJjqlrNz02SmvJBJJgXk8iEpDYmLiO48bGxuLc5RQ+TZt2jRMmzZN02FUCFu2bNF0CBUCkx0iApA3kuZd/P3937mIJBGRttJoshMcHIwdO3bg1q1bMDY2RqtWrfDNN98ozEeSvwjimz7//HOsW7dOfB0XF4cxY8bgyJEjMDMzg7+/P4KDg6Gnx1yupNilq+J434rLH3LCSyJNc3Fx4d+/ckSj2cCxY8cQEBCAjz76CK9fv8bXX38NLy8v3LhxQ2Ho7GeffYZ58+aJr9+c5Tc3Nxe+vr6wt7fH6dOnkZCQIK5Ns2jRog96P0RlmTZNCElEpE5aNRrr8ePHsLW1xbFjx9CuXTsAeTU7TZo0KXICtL/++gvdu3fHv//+Czs7OwDAunXrMG3aNDx+/FhhUUciIiKqeLSqnSd/Vto3V8sF8lZT/uWXX2Bvb48ePXpg5syZYu1OVFQUGjZsKCY6AODt7Y0xY8bg+vXrcHd3L3CdrKwsZGVlia/lcjlSUlJgY2PDhdiIiOidBEHA8+fP4eDgAB2d0hnUnJmZiezsbLWUZWBgACMjI7WUVVZpTbIjl8sxceJEtG7dGg0aNBD3Dx48GM7OznBwcMDVq1cxbdo03L59W1xsMzExUSHRASC+Lmp0SXBwsMLsv0RERMqKj49HtWrV1F5uZmYmXJ3NkJisniUw7O3tERsbW6ETHq1JdgICAnDt2jWcPHlSYf/o0aPFnxs2bIgqVaqgc+fOuHfvHmrUqKHStaZPn46goCDxdVpaGpycnNC2cRD0dA1VuwEqV+59oa/pEEiLXOlQcPkVqrjSM+Rwbnq/0JXh1SE7OxuJybmIjXaG1LxkNUfpz+VwbfYA2dnZTHY0LTAwEHv37sXx48ffmyV7eHgAAO7evYsaNWrA3t6+wMzCSUlJAPKy2cIYGhrC0LBgUqOnawg93Yr7MND/6Jgw2aH/kZrrajoE0kKl3e1Baq5T4mSH8mj0UxQEAYGBgdi5cycOHz5c5OJ0b8pf0Tl/ThCZTIaYmBiFifciIiIglUrh5uZWKnETERGVtlxBrpaNNFyzExAQgPDwcOzatQvm5uZiHxsLCwsYGxvj3r17CA8PR7du3WBjY4OrV69i0qRJaNeuHRo1agQgb5VcNzc3fPLJJ1iyZAkSExMxY8YMBAQEFFp7Q0REVBbIIUCOkg2YLun7ywuN1uysXbsWaWlp6NChA6pUqSJuv/32G4C8HuSRkZHw8vJC3bp18eWXX6Jfv37Ys2ePWIauri727t0LXV1dyGQyDB06FMOGDVOYl4eIiIgqLo03YxW2DR8+HADg6OiIY8eO4enTp8jMzMSdO3ewZMkSSKVShXKcnZ2xb98+vHz5Eo8fP8ayZcs4ezIREZVpcjX9pwwXFxdIJJICW0BAAIC8kWIBAQGwsbGBmZkZ+vXrJ/aTzRcXFwdfX1+YmJjA1tYWU6ZMwevXr9X2uaiCGQEREZEWyhUE5JZw3l9l33/+/Hnk5v5vyPu1a9fQpUsX9O/fHwAwadIk/Pnnn9i6dSssLCwQGBiIvn374tSpU3nX09JVDdjNm4iIiAAAlStXhr29vbjt3bsXNWrUQPv27ZGWloaNGzfiu+++Q6dOndCsWTOEhobi9OnTOHPmDADg4MGDuHHjBn755Rc0adIEPj4+mD9/PkJCQtQ2SaIqmOwQERFpofwOyiXdACA9PV1he3MVgaJkZ2fjl19+wciRIyGRSBAdHY2cnByFdfTq1q0LJycnREVFASh6VYP09HRcv35dzZ9Q8THZISIi0kJyCMgt4Zaf7Dg6OsLCwkLcgoOD33v9P/74A6mpqWI/2sTERBgYGMDS0lLhPDs7O3E0tSqrGnwI7LNDRERUzsXHxysM7inO1CwbN26Ej48PHBwcSjO0D4LJDhERkRZS5zw7Uqm0wEjmd3nw4AEiIyPFdSiBvFUJsrOzkZqaqlC7k5SUJK5YoMqqBh8Cm7GIiIi0UP5orJJuqggNDYWtrS18fX3Ffc2aNYO+vj4OHTok7rt9+zbi4uIgk8kAaO+qBqzZISIi0kLy/99KWobS75HLERoaCn9/f4U56ywsLDBq1CgEBQXB2toaUqkU48aNg0wmQ8uWLQFo76oGTHaIiIhIFBkZibi4OIwcObLAseXLl0NHRwf9+vVDVlYWvL29sWbNGvF4/qoGY8aMgUwmg6mpKfz9/TW+qgGTHSIiIi2UP6KqpGUoy8vLC0IRzV9GRkYICQlBSEhIke/PX9VAmzDZISIi0kK5Qt5W0jKIHZSJiIionGPNDhERkRbSVAfl8ojJDhERkRaSQ4JcSEpcBrEZi4iIiMo51uwQERFpIbmQt5W0DGKyQ0REpJVy1dCMVdL3lxdsxiIiIqJyjTU7REREWog1O+rDZIeIiEgLyQUJ5EIJR2OV8P3lBZMdIiIiLcSaHfVhnx0iIiIq11izQ0REpIVyoYPcEtZJ5KoplrKOyQ4REZEWEtTQZ0dgnx0AbMYiIiKico41O0RERFqIHZTVh8kOERGRFsoVdJArlLDPDpeLAMBmLCIiIirnWLNDRESkheSQQF7COgk5WLUDMNkhIiLSSuyzoz5sxiIiIqJyjTU7REREWkg9HZTZjAUw2SEiItJKeX12SrgQKJuxADDZISIi0kpyNSwXwQ7Kedhnh4iIiMo11uwQERFpIfbZUR8mO0RERFpIDh3Os6MmbMYiIiKico01O0RERFooV5AgVyjhpIIlfH95wWSHiIhIC+WqYTRWLpuxALAZi4iIiMo51uwQERFpIbmgA3kJR2PJORoLAJMdIiIircRmLPVhMxYRERGVa6zZISIi0kJylHw0lVw9oZR5THaIiIi0kHomFWQDDsBkh4iISCupZ7kIJjsA++wQERFROceaHSIiIi0khwRylLTPDmdQBpjsEBERaSU2Y6mPRj+F4OBgfPTRRzA3N4etrS169+6N27dvK5yTmZmJgIAA2NjYwMzMDP369UNSUpLCOXFxcfD19YWJiQlsbW0xZcoUvH79+kPeChEREWkpjSY7x44dQ0BAAM6cOYOIiAjk5OTAy8sLL168EM+ZNGkS9uzZg61bt+LYsWP4999/0bdvX/F4bm4ufH19kZ2djdOnT+Pnn39GWFgYZs2apYlbIiIiUov8SQVLupGGm7H279+v8DosLAy2traIjo5Gu3btkJaWho0bNyI8PBydOnUCAISGhqJevXo4c+YMWrZsiYMHD+LGjRuIjIyEnZ0dmjRpgvnz52PatGmYM2cODAwMNHFrREREJSIXJJCXdJ4drnoOQMtGY6WlpQEArK2tAQDR0dHIycmBp6eneE7dunXh5OSEqKgoAEBUVBQaNmwIOzs78Rxvb2+kp6fj+vXrHzB6IiKisu/Ro0cYOnQobGxsYGxsjIYNG+LChQvicUEQMGvWLFSpUgXGxsbw9PTEnTt3FMpISUnBkCFDIJVKYWlpiVGjRiEjI+ND34pIa5IduVyOiRMnonXr1mjQoAEAIDExEQYGBrC0tFQ4187ODomJieI5byY6+cfzjxUmKysL6enpChsREZE2kauhCUvZSQWfPXuG1q1bQ19fH3/99Rdu3LiBb7/9FlZWVuI5S5YswapVq7Bu3TqcPXsWpqam8Pb2RmZmpnjOkCFDcP36dURERGDv3r04fvw4Ro8erbbPRllaMxorICAA165dw8mTJ0v9WsHBwZg7d26pX4eIiEhV6ln1XLn3f/PNN3B0dERoaKi4z9XVVfxZEASsWLECM2bMQK9evQAAmzZtgp2dHf744w/4+fnh5s2b2L9/P86fP4/mzZsDAFavXo1u3bph2bJlcHBwKNE9qUIranYCAwOxd+9eHDlyBNWqVRP329vbIzs7G6mpqQrnJyUlwd7eXjzn7dFZ+a/zz3nb9OnTkZaWJm7x8fFqvBsiIqKyaffu3WjevDn69+8PW1tbuLu744cffhCPx8bGIjExUaF7iYWFBTw8PBS6l1haWoqJDgB4enpCR0cHZ8+e/XA38waNJjuCICAwMBA7d+7E4cOHFbJHAGjWrBn09fVx6NAhcd/t27cRFxcHmUwGAJDJZIiJiUFycrJ4TkREBKRSKdzc3Aq9rqGhIaRSqcJGRESkTXIhUcsGoEDXjaysrEKv+c8//2Dt2rWoVasWDhw4gDFjxmD8+PH4+eefAfyve0hh3Ufe7F5ia2urcFxPTw/W1tZFdi8pbRptxgoICEB4eDh27doFc3Nz8UOwsLCAsbExLCwsMGrUKAQFBcHa2hpSqRTjxo2DTCZDy5YtAQBeXl5wc3PDJ598giVLliAxMREzZsxAQEAADA0NNXl7REREKlNnM5ajo6PC/tmzZ2POnDkFz5fL0bx5cyxatAgA4O7ujmvXrmHdunXw9/cvUSyapNFkZ+3atQCADh06KOwPDQ3F8OHDAQDLly+Hjo4O+vXrh6ysLHh7e2PNmjXiubq6uti7dy/GjBkDmUwGU1NT+Pv7Y968eR/qNoiIiNQuFxBrZkpSBgDEx8crtGIUVRlQpUqVAq0i9erVw/bt2wH8r3tIUlISqlSpIp6TlJSEJk2aiOe82doCAK9fv0ZKSkqR3UtKm0aTHUEQ3nuOkZERQkJCEBISUuQ5zs7O2LdvnzpDIyIiKjeK22WjdevWBVYy+Pvvv+Hs7Awgr7Oyvb09Dh06JCY36enpOHv2LMaMGQMgr3tJamoqoqOj0axZMwDA4cOHIZfL4eHhoca7Kj6tGY1FRERE/6OJ0ViTJk1Cq1atsGjRIgwYMADnzp3Dhg0bsGHDBgCARCLBxIkTsWDBAtSqVQuurq6YOXMmHBwc0Lt3bwB5NUFdu3bFZ599hnXr1iEnJweBgYHw8/PTyEgsgMkOERGRVtLEQqAfffQRdu7cienTp2PevHlwdXXFihUrMGTIEPGcqVOn4sWLFxg9ejRSU1PRpk0b7N+/H0ZGRuI5mzdvRmBgIDp37ix2RVm1alWJ7qUkmOwQERGRqHv37ujevXuRxyUSCebNm/fOvrHW1tYIDw8vjfBUwmSHiIhICwmQQF7CDspCCd9fXjDZISIi0kKaaMYqr/gpEBERUbnGmh0iIiItJBckkAsla4Yq6fvLCyY7REREWih/5fKSlkFsxiIiIqJyjjU7REREWojNWOrDZIeIiEgLyaEDeQkbYEr6/vKCyQ4REZEWyhUkyC1hzUxJ319eMOUjIiKico01O0RERFqIfXbUh8kOERGRFhLUsOq5wBmUAbAZi4iIiMo51uwQERFpoVxIkFvChTxL+v7ygskOERGRFpILJe9zIxfUFEwZx2YsIiIiKtdYs0NERKSF5GrooFzS95cXTHaIiIi0kBwSyEvY56ak7y8vmOwQERFpIc6grD6s3yIiIqJyjTU7REREWoh9dtSHyQ4REZEWkkMNy0Wwzw4ANmMRERFROceaHSIiIi0kqGE0lsCaHQBMdoiIiLQSVz1XHzZjERERUbnGmh0iIiItxNFY6sNkh4iISAuxGUt9mPIRERFRucaaHSIiIi3EtbHUh8kOERGRFmIzlvow2SEiItJCTHbUh312iIiIqFxjzQ4REZEWYs2O+jDZISIi0kJMdtSHzVhERERUrrFmh4iISAsJKPnQcUE9oZR5Sic7WVlZOHv2LB48eICXL1+icuXKcHd3h6ura2nER0REVCGxGUt9ip3snDp1CitXrsSePXuQk5MDCwsLGBsbIyUlBVlZWahevTpGjx6NL774Aubm5qUZMxEREVGxFavPTs+ePTFw4EC4uLjg4MGDeP78OZ4+fYqHDx/i5cuXuHPnDmbMmIFDhw6hdu3aiIiIKO24iYiIyrX8mp2SblTMmh1fX19s374d+vr6hR6vXr06qlevDn9/f9y4cQMJCQlqDZKIiKiiYTOW+hSrZufzzz9HVFQUXr9+/d5z3dzc0Llz5xIHRkRERKQOxR563rFjR6SkpJRmLERERPT/2IylPsXuoCwIHMBGRET0oQiCBEIJk5WSvr+8UGpSQYmEHxoREdGHIIdELZsy5syZA4lEorDVrVtXPJ6ZmYmAgADY2NjAzMwM/fr1Q1JSkkIZcXFx8PX1hYmJCWxtbTFlypRidYMpTUrNszN8+HAYGhq+85wdO3aUKCAiIiLSnPr16yMyMlJ8raf3v1Rh0qRJ+PPPP7F161ZYWFggMDAQffv2xalTpwAAubm58PX1hb29PU6fPo2EhAQMGzYM+vr6WLRo0Qe/l3xKJTvm5uYwNjYurViIiIjo/2lqNJaenh7s7e0L7E9LS8PGjRsRHh6OTp06AQBCQ0NRr149nDlzBi1btsTBgwdx48YNREZGws7ODk2aNMH8+fMxbdo0zJkzBwYGBiW6H1UpleysWrUKtra2pRULERER/T919tlJT09X2G9oaFhkS82dO3fg4OAAIyMjyGQyBAcHw8nJCdHR0cjJyYGnp6d4bt26deHk5ISoqCi0bNkSUVFRaNiwIezs7MRzvL29MWbMGFy/fh3u7u4luh9VFbvPTmn01zl+/Dh69OgBBwcHSCQS/PHHHwrHhw8fXqDtsGvXrgrnpKSkYMiQIZBKpbC0tMSoUaOQkZGh9liJiIjKKkdHR1hYWIhbcHBwoed5eHggLCwM+/fvx9q1axEbG4u2bdvi+fPnSExMhIGBASwtLRXeY2dnh8TERABAYmKiQqKTfzz/mKZodDTWixcv0LhxY4wcORJ9+/Yt9JyuXbsiNDRUfP12JjpkyBAkJCQgIiICOTk5GDFiBEaPHo3w8HC1x0tERPShqLMZKz4+HlKpVNxfVK2Oj4+P+HOjRo3g4eEBZ2dn/P7772W6G0uxk50jR47A2tparRf38fFR+GALY2hoWGjbIQDcvHkT+/fvx/nz59G8eXMAwOrVq9GtWzcsW7YMDg4Oao2XiIjoQ1FnM5ZUKlVIdorL0tIStWvXxt27d9GlSxdkZ2cjNTVVoXYnKSlJ/Hfa3t4e586dUygjf7RWUf+WfwjFTnbat28v/nz+/HkcOXIEycnJkMvlCud999136osOwNGjR2FrawsrKyt06tQJCxYsgI2NDQAgKioKlpaWYqIDAJ6entDR0cHZs2fRp0+fQsvMyspCVlaW+PrttkwiIiICMjIycO/ePXzyySdo1qwZ9PX1cejQIfTr1w8AcPv2bcTFxUEmkwEAZDIZFi5ciOTkZLGPb0REBKRSKdzc3DR2H0p1UAaARYsWYcaMGahTpw7s7OwU+vKou19P165d0bdvX7i6uuLevXv4+uuv4ePjg6ioKOjq6iIxMbFAh2k9PT1YW1u/s20wODgYc+fOLbBf99+n0NXRTE9x0i6SJ66aDoG0yPWcl5oOgbRIRo78/SepgaCGZixla4YmT56MHj16wNnZGf/++y9mz54NXV1dDBo0CBYWFhg1ahSCgoJgbW0NqVSKcePGQSaToWXLlgAALy8vuLm54ZNPPsGSJUuQmJiIGTNmICAg4L1T15QmpZOdlStX4qeffsLw4cNLIRxFfn5+4s8NGzZEo0aNUKNGDRw9erRE629Nnz4dQUFB4uv09HQ4OjqWKFYiIiJ1EgCUtLussm9/+PAhBg0ahKdPn6Jy5cpo06YNzpw5g8qVKwMAli9fDh0dHfTr1w9ZWVnw9vbGmjVrxPfr6upi7969GDNmDGQyGUxNTeHv74958+aV7EZKSOlkR0dHB61bty6NWN6revXqqFSpEu7evYvOnTvD3t4eycnJCue8fv0aKSkp72wbfNeQOyIioopqy5Yt7zxuZGSEkJAQhISEFHmOs7Mz9u3bp+7QSkSp5SKAvNkT33WTpenhw4d4+vQpqlSpAiCvbTA1NRXR0dHiOYcPH4ZcLoeHh4dGYiQiIlIHTSwXUV4pXbMzefJk+Pr6okaNGnBzc4O+vr7CcWWWi8jIyMDdu3fF17Gxsbh8+TKsra1hbW2NuXPnol+/frC3t8e9e/cwdepU1KxZE97e3gCAevXqoWvXrvjss8+wbt065OTkIDAwEH5+fhyJRUREZRoXAlUfpZOd8ePH48iRI+jYsSNsbGxK1Cn5woUL6Nixo/g6vx+Nv78/1q5di6tXr+Lnn39GamoqHBwc4OXlhfnz5ys0QW3evBmBgYHo3Lmz2I64atUqlWMiIiLSBnJBAokGlosoj5ROdn7++Wds374dvr6+Jb54hw4d3jlZ4YEDB95bhrW1NScQJCIioiIpnexYW1ujRo0apRELERER/T9BUMNoLPUvflAmKZ3szJkzB7Nnz0ZoaChMTExKIyYiIqIKr6L22YmNjcWJEyfw4MEDvHz5EpUrV4a7uztkMhmMjIxUKlPpZGfVqlW4d+8e7Ozs4OLiUqCD8sWLF1UKhIiIiCquzZs3Y+XKlbhw4QLs7Ozg4OAAY2NjpKSk4N69ezAyMsKQIUMwbdo0ODs7K1W20slO7969lX0LERERKaki1ey4u7vDwMAAw4cPx/bt2wtM9JuVlYWoqChs2bIFzZs3x5o1a9C/f/9il690sjN79mxl30JERERKqkijsRYvXixOK1MYQ0NDdOjQAR06dMDChQtx//59pcovVrIjCILa170iIiIiAvDOROdtNjY24oLgxVWsGZTr16+PLVu2IDs7+53n3blzB2PGjMHixYuVCoKIiIgU5Y/GKulW1ly8eBExMTHi6127dqF37974+uuv35uHFKVYNTurV6/GtGnTMHbsWHTp0gXNmzeHg4MDjIyM8OzZM9y4cQMnT57E9evXERgYiDFjxqgUDBEREeXJS1ZK2mdHTcF8QJ9//jm++uorNGzYEP/88w/8/PzQp08fbN26FS9fvsSKFSuULrNYyU7nzp1x4cIFnDx5Er/99hs2b96MBw8e4NWrV6hUqRLc3d0xbNgwDBkyBFZWVkoHQURERAQAf//9N5o0aQIA2Lp1K9q1a4fw8HCcOnUKfn5+pZfs5GvTpg3atGmj9EWIiIhIORVpNNabBEGAXC4HAERGRqJ79+4AAEdHRzx58kSlMpVe9ZyIiIhKn6Cmraxp3rw5FixYgP/+9784duyYuDxVbGws7OzsVCpT6aHnREREVPoqas3OihUrMGTIEPzxxx/4z3/+g5o1awIAtm3bhlatWqlUJpMdIiIi0hqNGjVSGI2Vb+nSpdDV1VWpTCY7RERE2kgd7VBlpB2rOPP5qbouFsA+O0RERNrp/5uxSrKhjDRjlfZ8fsWu2Rk1ahRGjx4NDw+PQo8/e/YM/fr1w+HDh5UKgIiIiCq20p7Pr9jJTmhoKMLDw7FmzRqMGDGiwPHs7GwcO3ZMqYsTERFR4dQxA3JZmVSwtOfzU6rPztSpU/H555/j8uXLWL58OXR02ApGRERUGiriaKzSms9PqWwlICAAERER2LJlC7y8vJCSkqL2gIiIiIjUSemqmfbt2+PcuXN4+vQpPvroI1y7dq004iIiIqrY8jsYl3Qj1UZjOTs74/Tp02jRogVatWqFHTt2qDsuIiKiCq2irnpeGordZ+ft8e/Gxsb49ddf8c0338DPzw+ffvqp2oMjIiIiKqliJztCEenhtGnT0KhRIwwZMkRtQREREVV4FWhSwdJW7Gas0NBQWFhYFHrMx8cHZ8+exezZs9UWGBERUUVW0gkF1TGaS1Pu3buHGTNmYNCgQUhOTgYA/PXXX7h+/bpK5RU72fH394ehoWGRx2vVqoVZs2aJr6VSKf755x+VgiIiIiJUvCXPARw7dgwNGzbE2bNnsWPHDmRkZAAArly5onKlSqlNlFNUsxcRERFRUb766issWLAAERERMDAwEPd36tQJZ86cUalMLgRKRESkhSripIIAEBMTg/Dw8AL7bW1t8eTJE5XK5BTIRERE2qikTVhltCnL0tISCQkJBfZfunQJVatWValMJjtERESkNfz8/DBt2jQkJiZCIpFALpfj1KlTmDx5MoYNG6ZSmaWW7Lw9Lw8REREpQ6KmrWxZtGgR6tatC0dHR2RkZMDNzQ3t2rVDq1atMGPGDJXKLLU+O+ygTEREVAIVdJ4dAwMD/PDDD5g5cyauXbuGjIwMuLu7o1atWiqXWWrJzl9//aVy2xoRERFVbE5OTnByclJLWcVKdoKCgopd4HfffQcApbJEOxERUYVRQWt2BEHAtm3bcOTIESQnJ0MulyscV2U9zmIlO5cuXVJ4ffHiRbx+/Rp16tQBAPz999/Q1dVFs2bNlA6AiIiICqGOVcvL4NDziRMnYv369ejYsSPs7OzU0ge4WMnOkSNHxJ+/++47mJub4+eff4aVlRUA4NmzZxgxYgTatm1b4oCIiIio4vrvf/+LHTt2oFu3bmorU+nRWN9++y2Cg4PFRAcArKyssGDBAnz77bdqC4yIiKgiEwT1bGWNhYUFqlevrtYylU520tPT8fjx4wL7Hz9+jOfPn6slKCIiogqvgk4qOGfOHMydOxevXr1SW5lKj8bq06cPRowYgW+//RYtWrQAAJw9exZTpkxB37591RYYERFRhVZB++wMGDAAv/76K2xtbeHi4gJ9fX2F4xcvXlS6TKWTnXXr1mHy5MkYPHgwcnJy8grR08OoUaOwdOlSpQMgIiIiyufv74/o6GgMHTr0w3ZQfpOJiQnWrFmDpUuX4t69ewCAGjVqwNTUtMTBEBERUR6JkLeVtAxVLV68GNOnT8eECROwYsUKAEBmZia+/PJLbNmyBVlZWfD29saaNWtgZ2cnvi8uLg5jxozBkSNHYGZmBn9/fwQHB0NPr3gpx59//okDBw6odQoblScVNDU1RaNGjdQWCBEREb1Bg/PsnD9/HuvXry/w7/ykSZPw559/YuvWrbCwsEBgYCD69u2LU6dOAQByc3Ph6+sLe3t7nD59GgkJCRg2bBj09fWxaNGiYl3b0dERUqlUtcCLUKxkR5m+OKpM9kNERETaISMjA0OGDMEPP/yABQsWiPvT0tKwceNGhIeHo1OnTgCA0NBQ1KtXD2fOnEHLli1x8OBB3LhxA5GRkbCzs0OTJk0wf/58TJs2DXPmzIGBgcF7r//tt99i6tSpWLduHVxcXNRyT8UajWVhYVHsjYiIiNQgv4NySTfkjaR+c8vKyirysgEBAfD19YWnp6fC/ujoaOTk5Cjsr1u3LpycnBAVFQUAiIqKQsOGDRWatby9vZGeno7r168X67aHDh2KI0eOoEaNGjA3N4e1tbXCpopi1eyEhoaqVDgRERGpSI3NWI6Ojgq7Z8+ejTlz5hQ4fcuWLbh48SLOnz9f4FhiYiIMDAxgaWmpsN/Ozg6JiYniOW8mOvnH848VR37/IHVSqc/O69evcfToUdy7dw+DBw+Gubk5/v33X0ilUpiZmak7RiIiIiqB+Ph4hX4whoaGhZ4zYcIEREREwMjI6EOGp8Df31/tZSqd7Dx48ABdu3ZFXFwcsrKy0KVLF5ibm+Obb75BVlYW1q1bp/YgiYiIKhw11uxIpdL3dvqNjo5GcnIymjZtKu7Lzc3F8ePH8f333+PAgQPIzs5GamqqQu1OUlIS7O3tAQD29vY4d+6cQrlJSUnisaKkp6eL8aWnp78zTlU6Lys9g/KECRPQvHlzPHv2DMbGxuL+Pn364NChQ0oHQERERIX4wDMod+7cGTExMbh8+bK4NW/eHEOGDBF/1tfXV/i3/vbt24iLi4NMJgMAyGQyxMTEIDk5WTwnIiICUqkUbm5uRV7byspKfI+lpSWsrKwKbPn7VaF0zc6JEydw+vTpAj2qXVxc8OjRI5WCICIiIs0yNzdHgwYNFPaZmprCxsZG3D9q1CgEBQXB2toaUqkU48aNg0wmQ8uWLQEAXl5ecHNzwyeffIIlS5YgMTERM2bMQEBAQKFNZ/kOHz4sdj5+c/FxdVE62ZHL5cjNzS2w/+HDhzA3N1dLUERERBWeFi4XsXz5cujo6KBfv34Kkwrm09XVxd69ezFmzBjIZDKYmprC398f8+bNe2e57du3F392dXWFo6NjgZmTBUFAfHy8SnErnex4eXlhxYoV2LBhAwBAIpEgIyMDs2fPVuty7ERERBWZpmdQBoCjR48qvDYyMkJISAhCQkKKfI+zszP27dun8jVdXV2RkJAAW1tbhf0pKSlwdXUttMLlfZROdr799lt4e3vDzc0NmZmZGDx4MO7cuYNKlSrh119/VToAIiIiKoQGZ1DWJEEQCl0PKyMjQ+VRYkonO9WqVcOVK1ewZcsWXL16FRkZGRg1ahSGDBmi0GG5OI4fP46lS5ciOjoaCQkJ2LlzJ3r37i0eFwQBs2fPxg8//IDU1FS0bt0aa9euRa1atcRzUlJSMG7cOOzZs0esWlu5ciWHwBMREZUhQUFBAPJajGbOnAkTExPxWG5uLs6ePYsmTZqoVLZK8+zo6elh6NChKl3wTS9evEDjxo0xcuTIQpekWLJkCVatWoWff/4Zrq6umDlzJry9vXHjxg0xuxsyZAgSEhIQERGBnJwcjBgxAqNHj0Z4eHiJ4yMiIqIP49KlSwDyKjpiYmIUBkIZGBigcePGmDx5skplFyvZ2b17N3x8fKCvr4/du3e/89yePXsW++I+Pj7w8fEp9JggCFixYgVmzJiBXr16AQA2bdoEOzs7/PHHH/Dz88PNmzexf/9+nD9/Hs2bNwcArF69Gt26dcOyZcvg4OBQ7FiIiIi0iQRq6LOjlkg+jPxRWCNGjMDKlSvVuhhosZKd3r17IzExEba2tgrNTG+TSCQqdRwqTGxsLBITExXW4LCwsICHhweioqLg5+eHqKgoWFpaiokOAHh6ekJHRwdnz55Fnz59Ci07KytLYV2Q901gRERERB9GaSxRVaxJBeVyudgrWi6XF7mpK9EB/reGRmFrbLy5BsfbvbX19PRgbW39zjU4goODFRYvfXvNECIiIo1T40KgFV2xZ1B2cnLC06dPxdfff/99ma0RmT59OtLS0sRN1XH7REREpeYDz6BcnhU72Xn48KFCzc3XX3+NJ0+elEpQwP/W0MhfUyPf22twvDklNZC3SGlKSso71+AwNDQU1wkpznohREREVHYpvTZWPkEo3XTR1dUV9vb2CmtwpKen4+zZswprcKSmpiI6Olo85/Dhw5DL5fDw8CjV+IiIiEoVa3bURqWh5+qSkZGBu3fviq9jY2Nx+fJlWFtbw8nJCRMnTsSCBQtQq1Ytcei5g4OD2Em6Xr166Nq1Kz777DOsW7cOOTk5CAwMhJ+fH0diERFRmaYNMyh/KO8b6f0mZUZ951Mq2fnxxx/Fyfpev36NsLAwVKpUSeGc8ePHF7u8CxcuoGPHjuLr/AmF/P39ERYWhqlTp+LFixcYPXo0UlNT0aZNG+zfv19hBsXNmzcjMDAQnTt3FicVXLVqlTK3RURERBr09khviUSi0IL05ozKqgyGkgjFbI9ycXEpdPrmt4P7559/lA5C09LT02FhYQFP+9HQ0zF4/xuo3Ls91VXTIZAW2dX3O02HQFok47kcreonIC0trVT6fOb/m+SyYCF0VFweIZ88MxP3Z/yn1GItDZGRkZg2bRoWLVokdluJiorCjBkzsGjRInTp0kXpMotds3P//n2lCyciIiIVVdC1sSZOnIh169ahTZs24j5vb2+YmJhg9OjRuHnzptJlqtxB+X0aNmzIId1EREQqyu+zU9KtrLl37x4sLS0L7LewsFC54qXUkp379+8jJyentIonIiKicuijjz5CUFCQwtQzSUlJmDJlClq0aKFSmRodjUVERERFUMcMyGVwBuWffvoJffr0gZOTk7jCQXx8PGrVqoU//vhDpTKZ7BAREWmjCtpnp2bNmrh69SoiIiJw69YtAHlTzXh6er53oFRRmOwQERGRVpFIJPDy8kK7du1gaGiocpKTr9T67BAREZHqKmoHZblcjvnz56Nq1aowMzNDbGwsAGDmzJnYuHGjSmUy2SEiItJGFXS5iAULFiAsLAxLliyBgcH/5r5r0KABfvzxR5XKLLVkZ/369bCzsyut4omIiKgc2rRpEzZs2IAhQ4ZAV1dX3N+4cWOxD4+ylE52xo8fX+hyDN9//z0mTpwovh48eDBMTU1VCoqIiKjCU0cTVhms2Xn06BFq1qxZYL9cLld5Shulk53t27ejdevWBfa3atUK27ZtUykIIiIieksFbcZyc3PDiRMnCuzftm0b3N3dVSpT6dFYT58+hYWFRYH9UqkUT548USkIIiIiIgCYNWsW/P398ejRI8jlcuzYsQO3b9/Gpk2bsHfvXpXKVLpmp2bNmti/f3+B/X/99ReqV6+uUhBERET0lgpas9OrVy/s2bMHkZGRMDU1xaxZs3Dz5k3s2bNHpUVAARVqdoKCghAYGIjHjx+jU6dOAIBDhw7h22+/xYoVK1QKgoiIiBSpY+h4WRx6DgBt27ZFRESE2spTOtkZOXIksrKysHDhQsyfPx8A4OLigrVr12LYsGFqC4yIiIgqnvj4eEgkElSrVg0AcO7cOYSHh8PNzQ2jR49WqUyVhp6PGTMGDx8+RFJSEtLT0/HPP/8w0SEiIqISGzx4MI4cOQIASExMhKenJ86dO4f//Oc/mDdvnkpllmiencqVK8PMzKwkRRAREVFhKmifnWvXromrm//+++9o2LAhTp8+jc2bNyMsLEylMovVjNW0aVMcOnQIVlZWcHd3f+caFRcvXlQpECIiIvqfitpnJycnB4aGhgCAyMhI9OzZEwBQt25dJCQkqFRmsZKdXr16iRfu1atXiRfkIiIiIipM/fr1sW7dOvj6+iIiIkLsH/zvv//CxsZGpTKLlezMnj1b/HnOnDkqXYiIiIiUVAZrZkrqm2++QZ8+fbB06VL4+/ujcePGAIDdu3eLzVvKUno0VvXq1XH+/PkC2VVqaiqaNm2Kf/75R6VAiIiI6A3q6HNTBpOlDh064MmTJ0hPT4eVlZW4f/To0TAxMVGpTKWTnfv37yM3N7fA/qysLDx8+FClIIiIiIjy6erqIicnR1w2ok6dOnBxcVG5vGInO7t37xZ/PnDggMKSEbm5uTh06BBcXV1VDoSIiIj+p6J2UH7+/DnGjh2LLVu2iJUrurq6GDhwIEJCQgpdsup9ip3s9O7dGwAgkUjg7++vcExfXx8uLi749ttvlQ6AiIiIClFBm7E+/fRTXLp0CXv37oVMJgMAREVFYcKECfj888+xZcsWpcssdrIjl8sBAK6urjh//jwqVaqk9MWIiIiI3mXv3r04cOAA2rRpI+7z9vbGDz/8gK5du6pUptJ9dmJjY8WfMzMzYWRkpNKFiYiIqGgVtRnLxsam0KYqCwsLhQ7LylB6BmW5XI758+ejatWqMDMzE0dfzZw5Exs3blQpCCIiInpLBZ1BecaMGQgKCkJiYqK4LzExEVOmTMHMmTNVKlPpZGfBggUICwvDkiVLYGBgIO5v0KABfvzxR5WCICIiordU0GRn7dq1OHPmDJycnFCzZk3UrFkTTk5OOH36NNavX4+mTZuKW3Ep3Yy1adMmbNiwAZ07d8YXX3wh7m/cuDFu3bqlbHFEREREovwBUeqkdLLz6NEj1KxZs8B+uVyOnJwctQRFRERU0VXUPjtvrtqgLko3Y7m5uYmT/Lxp27ZtcHd3V0tQREREFV4FbcYqDUrX7MyaNQv+/v549OgR5HI5duzYgdu3b2PTpk3Yu3dvacRIREREFURubi6WL1+O33//HXFxccjOzlY4npKSonSZStfs9OrVC3v27EFkZCRMTU0xa9Ys3Lx5E3v27EGXLl2UDoCIiIgKoYGanbVr16JRo0aQSqWQSqWQyWT466+/xOOZmZkICAiAjY0NzMzM0K9fPyQlJSmUERcXB19fX5iYmMDW1hZTpkzB69evix3D3Llz8d1332HgwIFIS0tDUFAQ+vbtCx0dHZUXI1e6ZgcA2rZti4iICJUuSERERO+niT471apVw+LFi1GrVi0IgoCff/4ZvXr1wqVLl1C/fn1MmjQJf/75J7Zu3QoLCwsEBgaib9++OHXqFIC8WhlfX1/Y29vj9OnTSEhIwLBhw6Cvr49FixYVK4bNmzfjhx9+gK+vL+bMmYNBgwahRo0aaNSoEc6cOYPx48cr+zGoluwAQHZ2NpKTk8WZlfM5OTmpWiQRERFpUI8ePRReL1y4UBwKXq1aNWzcuBHh4eHo1KkTACA0NBT16tXDmTNn0LJlSxw8eBA3btxAZGQk7Ozs0KRJE8yfPx/Tpk3DnDlzFKasKUpiYiIaNmwIADAzM0NaWhoAoHv37h9unp07d+6gbdu2MDY2hrOzM1xdXeHq6goXFxcuBEpERKQuamzGSk9PV9iysrLee/nc3Fxs2bIFL168gEwmQ3R0NHJycuDp6SmeU7duXTg5OSEqKgpA3hpWDRs2hJ2dnXiOt7c30tPTcf369WLddrVq1ZCQkAAAqFGjBg4ePAgAOH/+PAwNDYtVxtuUrtkZPnw49PT0sHfvXlSpUgUSiUSlCxMREVHR1NmM5ejoqLB/9uzZRfZ/iYmJgUwmQ2ZmJszMzLBz5064ubnh8uXLMDAwgKWlpcL5dnZ24mzHiYmJColO/vH8Y8XRp08fHDp0CB4eHhg3bhyGDh2KjRs3Ii4uDpMmTSpWGW9TOtm5fPkyoqOjUbduXZUuSERERB9WfHw8pFKp+PpdNSR16tTB5cuXkZaWhm3btsHf3x/Hjh37EGECABYvXiz+PHDgQLHmqFatWgWa2YpL6WTHzc0NT548UeliREREVEzqmCfn/9+fP7qqOAwMDMTJg5s1a4bz589j5cqVGDhwILKzs5GamqpQu5OUlAR7e3sAgL29Pc6dO6dQXv5orfxzlCWTySCTyVR6bz6lk51vvvkGU6dOxaJFi9CwYUPo6+srHC/uh0lERETvoMZkpyTkcjmysrLQrFkz6Ovr49ChQ+jXrx8A4Pbt24iLixOTEZlMhoULFyI5ORm2trYAgIiICEilUri5uRV5jd27dxc7np49eyp9D0onO/kdkzp37qywXxAESCQS5ObmKh0EERERKZL8/1bSMpQxffp0+Pj4wMnJCc+fP0d4eDiOHj2KAwcOwMLCAqNGjUJQUBCsra0hlUoxbtw4yGQytGzZEgDg5eUFNzc3fPLJJ1iyZAkSExMxY8YMBAQEvLPprLjrYamaZyid7Bw5ckTpixAREZH2S05OxrBhw5CQkAALCws0atQIBw4cECcNXr58OXR0dNCvXz9kZWXB29sba9asEd+vq6uLvXv3YsyYMZDJZDA1NYW/vz/mzZv3zuu+PY2Nuimd7LRv37404iAiIqI3aaAZa+PGje88bmRkhJCQEISEhBR5jrOzM/bt26fchUuZ0snO1atXC90vkUhgZGQEJycnlcfBExERUZ6Ktup5t27d8Ouvv8LCwgJA3qisL774QuwM/fTpU7Rt2xY3btxQumylk50mTZq8c24dfX19DBw4EOvXr4eRkZHSAREREVHFc+DAAYXJDhctWoQBAwaIyc7r169x+/ZtlcpWegblnTt3olatWtiwYQMuX76My5cvY8OGDahTpw7Cw8OxceNGHD58GDNmzFApICIiIoJGFgLVJEEQ3vm6JJSu2Vm4cCFWrlwJb29vcV/Dhg1RrVo1zJw5E+fOnYOpqSm+/PJLLFu2TG2BEhERVThlKFnRZkrX7MTExMDZ2bnAfmdnZ8TExADIa+rKX9eCiIiI6H0kEkmBbjLqWpJK6ZqdunXrYvHixdiwYYO4emlOTg4WL14sLiHx6NGjAmtjEBERUfFVtA7KgiBg+PDh4iCnzMxMfPHFFzA1NQWAYi1eWhSlk52QkBD07NkT1apVQ6NGjQDk1fbk5uZi7969AIB//vkHY8eOVTkoIiKiCk9LZlD+UPz9/RVeDx06tMA5w4YNU6lspZOdVq1aITY2Fps3b8bff/8NAOjfvz8GDx4Mc3NzAMAnn3yiUjCFmTNnDubOnauwr06dOrh16xaAvMzvyy+/xJYtWxQmOGLNEhERUdkRGhpaamUrnewAgLm5Ob744gt1x1Kk+vXrIzIyUnytp/e/sCdNmoQ///wTW7duhYWFBQIDA9G3b1+cOnXqg8VHRESkbhWtGas0qZTsAMCNGzcQFxeH7Oxshf2qLND1Pnp6eoWulpqWloaNGzciPDwcnTp1ApCXGdarVw9nzpwR1+ogIiIqcypYM1ZpUjrZ+eeff9CnTx/ExMRAIpGI4+Dze0yXxkKgd+7cgYODA4yMjCCTyRAcHAwnJydER0cjJydHXJwUyOtA7eTkhKioqCKTnaysLIWOTunp6WqPmYiIqCRYs6M+Sic7EyZMgKurKw4dOgRXV1ecO3cOT58+LbV5dTw8PBAWFoY6deogISEBc+fORdu2bXHt2jUkJibCwMBAnF0xn52dHRITE4ssMzg4uEA/IAB4nZgESPTVfQtUBhk8q67pEEiLnH3lqukQSIu8ynwNgNOrlCVKJztRUVE4fPgwKlWqBB0dHejo6KBNmzYIDg7G+PHjcenSJbUG6OPjI/7cqFEjeHh4wNnZGb///juMjY1VKnP69OkICgoSX6enp8PR0bHEsRIREakNm7HURulJBXNzc8VRV5UqVcK///4LIG9SQVXXrFCGpaUlateujbt378Le3h7Z2dlITU1VOCcpKanQPj75DA0NIZVKFTYiIiKtUsGWiyhNSic7DRo0wJUrVwDkNTEtWbIEp06dwrx581C9eulX/WdkZODevXuoUqUKmjVrBn19fRw6dEg8fvv2bcTFxUEmk5V6LERERKT9lG7GmjFjBl68eAEAmDdvHrp37462bdvCxsYGv/32m9oDnDx5Mnr06AFnZ2f8+++/mD17NnR1dTFo0CBYWFhg1KhRCAoKgrW1NaRSKcaNGweZTMaRWEREVKaxg7L6KJ3svLkAaM2aNXHr1i2kpKTAyspKbWtYvOnhw4cYNGgQnj59isqVK6NNmzY4c+YMKleuDABYvnw5dHR00K9fP4VJBYmIiMo09tlRG5Xn2XmTtbW1Ooop1JYtW9553MjICCEhIQgJCSm1GIiIiKjsKnayM3LkyGKd99NPP6kcDBEREeWRCAIkQsmqZkr6/vKi2MlOWFgYnJ2d4e7uLk4kSERERKWEzVhqU+xkZ8yYMfj1118RGxuLESNGYOjQoaXafEVERESkDsUeeh4SEoKEhARMnToVe/bsgaOjIwYMGIADBw6wpoeIiEjN8kdjlXQjJefZMTQ0xKBBgxAREYEbN26gfv36GDt2LFxcXJCRkVFaMRIREVU8nFRQbVQejaWjoyMuBFoai38SERFVZJxnR32UqtnJysrCr7/+ii5duqB27dqIiYnB999/j7i4OJiZmZVWjEREREQqK3bNztixY7FlyxY4Ojpi5MiR+PXXX1GpUqXSjI2IiKji4mgstSl2srNu3To4OTmhevXqOHbsGI4dO1boeTt27FBbcERERBUVm7HUp9jJzrBhw0plOQgiIiKi0qTUpIJERET0gbAZS23UsjYWERERqR+bodRDqdFYRERERGUNa3aIiIi0kSDkbSUtg5jsEBERaSOOxlIfNmMRERFRucaaHSIiIm3E0Vhqw2SHiIhIC0nkeVtJyyAmO0RERNqJNTtqwz47REREVK6xZoeIiEgLcTSW+jDZISIi0kacZ0dt2IxFRERE5RprdoiIiLQQm7HUh8kOERGRNuJoLLVhMxYREREBAIKDg/HRRx/B3Nwctra26N27N27fvq1wTmZmJgICAmBjYwMzMzP069cPSUlJCufExcXB19cXJiYmsLW1xZQpU/D69esPeSsKmOwQERFpofxmrJJuyjh27BgCAgJw5swZREREICcnB15eXnjx4oV4zqRJk7Bnzx5s3boVx44dw7///ou+ffuKx3Nzc+Hr64vs7GycPn0aP//8M8LCwjBr1ix1fTRKYzMWERGRNtLAaKz9+/crvA4LC4OtrS2io6PRrl07pKWlYePGjQgPD0enTp0AAKGhoahXrx7OnDmDli1b4uDBg7hx4wYiIyNhZ2eHJk2aYP78+Zg2bRrmzJkDAwODkt2TClizQ0REVM6lp6crbFlZWcV6X1paGgDA2toaABAdHY2cnBx4enqK59StWxdOTk6IiooCAERFRaFhw4aws7MTz/H29kZ6ejquX7+urltSCpMdIiIiLaTOZixHR0dYWFiIW3Bw8HuvL5fLMXHiRLRu3RoNGjQAACQmJsLAwACWlpYK59rZ2SExMVE8581EJ/94/jFNYDMWERGRNlLjaKz4+HhIpVJxt6Gh4XvfGhAQgGvXruHkyZMlDELzmOwQERFpIXXOsyOVShWSnfcJDAzE3r17cfz4cVSrVk3cb29vj+zsbKSmpirU7iQlJcHe3l4859y5cwrl5Y/Wyj/nQ2MzFhEREQEABEFAYGAgdu7cicOHD8PV1VXheLNmzaCvr49Dhw6J+27fvo24uDjIZDIAgEwmQ0xMDJKTk8VzIiIiIJVK4ebm9mFu5C2s2SEiItJGciFvK2kZSggICEB4eDh27doFc3NzsY+NhYUFjI2NYWFhgVGjRiEoKAjW1taQSqUYN24cZDIZWrZsCQDw8vKCm5sbPvnkEyxZsgSJiYmYMWMGAgICitV8VhqY7BAREWkjDcygvHbtWgBAhw4dFPaHhoZi+PDhAIDly5dDR0cH/fr1Q1ZWFry9vbFmzRrxXF1dXezduxdjxoyBTCaDqakp/P39MW/evJLcSYkw2SEiIiIAec1Y72NkZISQkBCEhIQUeY6zszP27dunztBKhMkOERGRFpJADR2U1RJJ2cdkh4iISBtpYAbl8oqjsYiIiKhcY80OERGRFlLnPDsVHZMdIiIibaSB0VjlFZuxiIiIqFxjzQ4REZEWkggCJCXsYFzS95cXTHaIiIi0kfz/t5KWQUx2iIiItBFrdtSHfXaIiIioXGPNDhERkTbiaCy1YbJDRESkjTiDstqwGYuIiIjKNdbsEBERaSHOoKw+THaIiIi0EZux1KbcNGOFhITAxcUFRkZG8PDwwLlz5zQdEhEREWmBcpHs/PbbbwgKCsLs2bNx8eJFNG7cGN7e3khOTtZ0aERERCqRyNWzUTlJdr777jt89tlnGDFiBNzc3LBu3TqYmJjgp59+0nRoREREqslvxirpRmU/2cnOzkZ0dDQ8PT3FfTo6OvD09ERUVFSh78nKykJ6errCRkREROVTmU92njx5gtzcXNjZ2Snst7OzQ2JiYqHvCQ4OhoWFhbg5Ojp+iFCJiIiKT1DTRmU/2VHF9OnTkZaWJm7x8fGaDomIiEhB/tpYJd2oHAw9r1SpEnR1dZGUlKSwPykpCfb29oW+x9DQEIaGhh8iPCIiItVw6LnalPmaHQMDAzRr1gyHDh0S98nlchw6dAgymUyDkREREZE2KPM1OwAQFBQEf39/NG/eHC1atMCKFSvw4sULjBgxQtOhERERqUYAUNKh46zYAVBOkp2BAwfi8ePHmDVrFhITE9GkSRPs37+/QKdlIiKiskIdfW7YZydPuUh2ACAwMBCBgYGaDoOIiIi0TLlJdoiIiMoVAWrooKyWSMo8JjtERETaiKOx1KbMj8YiIiIiehfW7BAREWkjOQCJGsogJjtERETaiKOx1IfJDhERkTZinx21YZ8dIiIiKtdYs0NERKSNWLOjNkx2iIiItBGTHbVhMxYRERGVa6zZISIi0kYceq42THaIiIi0EIeeqw+bsYiIiKhcY80OERGRNmIHZbVhskNERKSN5AIgKWGyImeyA7AZi4iIiMo51uwQERFpIzZjqQ1rdoiIiLSS8L+ER9UNyiU7x48fR48ePeDg4ACJRII//vhDMSJBwKxZs1ClShUYGxvD09MTd+7cUTgnJSUFQ4YMgVQqhaWlJUaNGoWMjIwSfhYlw2SHiIhIG5U00VGhZujFixdo3LgxQkJCCj2+ZMkSrFq1CuvWrcPZs2dhamoKb29vZGZmiucMGTIE169fR0REBPbu3Yvjx49j9OjRJfooSorNWERERAQA8PHxgY+PT6HHBEHAihUrMGPGDPTq1QsAsGnTJtjZ2eGPP/6An58fbt68if379+P8+fNo3rw5AGD16tXo1q0bli1bBgcHhw92L29izQ4REZE2kgvq2QCkp6crbFlZWUqHExsbi8TERHh6eor7LCws4OHhgaioKABAVFQULC0txUQHADw9PaGjo4OzZ8+W8ANRHZMdIiIibSTI1bMBcHR0hIWFhbgFBwcrHU5iYiIAwM7OTmG/nZ2deCwxMRG2trYKx/X09GBtbS2eowlsxiIiIirn4uPjIZVKxdeGhoYajObDY80OERGRNlJjB2WpVKqwqZLs2NvbAwCSkpIU9iclJYnH7O3tkZycrHD89evXSElJEc/RBCY7RERE2kiNfXbUwdXVFfb29jh06JC4Lz09HWfPnoVMJgMAyGQypKamIjo6Wjzn8OHDkMvl8PDwUFssymIzFhEREQEAMjIycPfuXfF1bGwsLl++DGtrazg5OWHixIlYsGABatWqBVdXV8ycORMODg7o3bs3AKBevXro2rUrPvvsM6xbtw45OTkIDAyEn5+fxkZiAUx2iIiItJMGZlC+cOECOnbsKL4OCgoCAPj7+yMsLAxTp07FixcvMHr0aKSmpqJNmzbYv38/jIyMxPds3rwZgYGB6Ny5M3R0dNCvXz+sWrWqZPdRQkx2iIiItJEANSQ7yp3eoUMHCO+4pkQiwbx58zBv3rwiz7G2tkZ4eLhyFy5l7LNDRERE5RprdoiIiLQRFwJVGyY7RERE2kguByBXQxnEZIeIiEgbsWZHbdhnh4iIiMo11uwQERFpI9bsqA2THSIiIm0kF6D02PFCyyA2YxEREVG5xpodIiIiLSQIcghCyUZTlfT95QWTHSIiIm0kqGEhT/bZAcBmLCIiIirnWLNDRESkjQQ1dFBmzQ4AJjtERETaSS4HJCXsc8M+OwDYjEVERETlHGt2iIiItBGbsdSGyQ4REZEWEuRyCCVsxuLQ8zxMdoiIiLQRa3bUhn12iIiIqFxjzQ4REZE2kguAhDU76sBkh4iISBsJAoCSDj1nsgOwGYuIiIjKOdbsEBERaSFBLkAoYTOWwJodAFpeszN8+HBIJBKFrWvXrgrnpKSkYMiQIZBKpbC0tMSoUaOQkZGhoYiJiIjURJCrZyPtr9np2rUrQkNDxdeGhoYKx4cMGYKEhAREREQgJycHI0aMwOjRoxEeHv6hQyUiIiItpPXJjqGhIezt7Qs9dvPmTezfvx/nz59H8+bNAQCrV69Gt27dsGzZMjg4OHzIUImIiNSGzVjqo9XNWABw9OhR2Nraok6dOhgzZgyePn0qHouKioKlpaWY6ACAp6cndHR0cPbsWU2ES0REpB5sxlIbra7Z6dq1K/r27QtXV1fcu3cPX3/9NXx8fBAVFQVdXV0kJibC1tZW4T16enqwtrZGYmJikeVmZWUhKytLfJ2WlgYAeI2cEk9WSeVDblampkMgLfIq47WmQyAtkv88lHatiTr+TXqNHPUEU9YJWuKXX34RTE1Nxe348eMFzrl3754AQIiMjBQEQRAWLlwo1K5du8B5lStXFtasWVPktWbPnp0/Bzc3bty4ceOm0nbv3j31/SP4hlevXgn29vZqi9Pe3l549epVqcRaVmhNzU7Pnj3h4eEhvq5atWqBc6pXr45KlSrh7t276Ny5M+zt7ZGcnKxwzuvXr5GSklJkPx8AmD59OoKCgsTXqampcHZ2RlxcHCwsLNRwN2VTeno6HB0dER8fD6lUqulwNIafQx5+Dnn4OeTh5/A/aWlpcHJygrW1damUb2RkhNjYWGRnZ6ulPAMDAxgZGamlrLJKa5Idc3NzmJubv/Ochw8f4unTp6hSpQoAQCaTITU1FdHR0WjWrBkA4PDhw5DL5QqJ09sMDQ0LjOoCAAsLiwr/SwwAUqmUnwP4OeTj55CHn0Mefg7/o6NTet1ejYyMKnyCok5a20E5IyMDU6ZMwZkzZ3D//n0cOnQIvXr1Qs2aNeHt7Q0AqFevHrp27YrPPvsM586dw6lTpxAYGAg/Pz+OxCIiIiIAWpzs6Orq4urVq+jZsydq166NUaNGoVmzZjhx4oRCrczmzZtRt25ddO7cGd26dUObNm2wYcMGDUZORERE2kRrmrHeZmxsjAMHDrz3PGtr6xJPIGhoaIjZs2cX2rRVkfBzyMPPIQ8/hzz8HPLwc/gffhZlj0QQOOMQERERlV9a24xFREREpA5MdoiIiKhcY7JDRERE5RqTHSIiIirXyn2yc/z4cfTo0QMODg6QSCT4448/3nn+0aNHIZFICmzvWmurrAsODsZHH30Ec3Nz2Nraonfv3rh9+7amwyoVqtxrWFhYgeehPE/2tXbtWjRq1EicPE4mk+Gvv/7SdFilQtl7rWjPQmEWL14MiUSCiRMnajqUUlece+UzUTaU+2TnxYsXaNy4MUJCQpR63+3bt5GQkCBuby84Wp4cO3YMAQEBOHPmDCIiIpCTkwMvLy+8ePFC06Gpnar3KpVKFZ6HBw8efKCIP7xq1aph8eLFiI6OxoULF9CpUyf06tUL169f13RoaqfKvVakZ+Ft58+fx/r169GoUSNNh1LqlLnXivxMlBmaXpzrQwIg7Ny5853nHDlyRAAgPHv27IPEpI2Sk5MFAMKxY8c0HUqpK869hoaGChYWFh8uKC1kZWUl/Pjjj5oO44N4171W5Gfh+fPnQq1atYSIiAihffv2woQJEzQdUqlR5l4r8jNRlpT7mh1VNWnSBFWqVEGXLl1w6tQpTYfzQaWlpQFAqS1yp02Ke68ZGRlwdnaGo6Njua3lKExubi62bNmCFy9eQCaTaTqcUlXce62oz0JAQAB8fX3h6emp6VBKnbL3WlGfibJEa2dQ1pQqVapg3bp1aN68ObKysvDjjz+iQ4cOOHv2LJo2barp8EqdXC7HxIkT0bp1azRo0EDT4ZSq4t5rnTp18NNPP6FRo0ZIS0vDsmXL0KpVK1y/fh3VqlX7gBF/ODExMZDJZMjMzISZmRl27twJNzc3TYdVKpS514r4LADAli1bcPHiRZw/f17ToZQ6Ze+1oj4TZY6mq5Y+JBSjGasw7dq1E4YOHar+gLTQF198ITg7Owvx8fGaDqXUqXqv2dnZQo0aNYQZM2aUUmSal5WVJdy5c0e4cOGC8NVXXwmVKlUSrl+/rumwSkVJ7rUiPAtxcXGCra2tcOXKFXFfeW3GUse9VoRnoixizU4xtGjRAidPntR0GKUuMDAQe/fuxfHjx8v9/5GU5F719fXh7u6Ou3fvllJ0mmdgYICaNWsCAJo1a4bz589j5cqVWL9+vYYjU7+S3GtFeBaio6ORnJysULOdm5uL48eP4/vvv0dWVhZ0dXU1GKH6qONeK8IzURYx2SmGy5cvo0qVKpoOo9QIgoBx48Zh586dOHr0KFxdXTUdUqlRx73m5uYiJiYG3bp1K4UItZNcLkdWVpamw/gglLnXivAsdO7cGTExMQr7RowYgbp162LatGnlJtEB1HOvFeGZKIvKfbKTkZGhkGHHxsbi8uXLsLa2hpOTE6ZPn45Hjx5h06ZNAIAVK1bA1dUV9evXR2ZmJn788UccPnwYBw8e1NQtlLqAgACEh4dj165dMDc3F+cUsrCwgLGxsYajU6/i3OuwYcNQtWpVBAcHAwDmzZuHli1bombNmkhNTcXSpUvx4MEDfPrppxq7j9I0ffp0+Pj4wMnJCc+fP0d4eDiOHj2KAwcOaDo0tXvfvVb0ZwEAzM3NC/RpMzU1hY2NTbnr11ece+UzUTaV+2TnwoUL6Nixo/g6KCgIAODv74+wsDAkJCQgLi5OPJ6dnY0vv/wSjx49gomJCRo1aoTIyEiFMsqbtWvXAgA6dOigsD80NBTDhw//8AGVouLca1xcHHR0/jdQ8dmzZ/jss8+QmJgIKysrNGvWDKdPny63HXaTk5MxbNgwJCQkwMLCAo0aNcKBAwfQpUsXTYemdu+714r+LFBBfCbKJokgCIKmgyAiIiIqLZxnh4iIiMo1JjtERERUrjHZISIionKNyQ4RERGVa0x2iIiIqFxjskNERETlGpMdIiIiKteY7BBRhdOuXTuEh4cX+/zs7Gy4uLjgwoULpRgVEZUWJjtE/2/48OGQSCT44osvChwLCAiARCIpMKN0YmIixo0bh+rVq8PQ0BCOjo7o0aMHDh069M5rHT16FBKJ5J3b0aNH1Xh3mnf//n1IJBJcvnxZo3Hs3r0bSUlJ8PPzE/e5uLhgxYoV4mtBEDB58mRIpVIcPXoUBgYGmDx5MqZNm6aBiImopJjsEL3B0dERW7ZswatXr8R9mZmZCA8Ph5OTk8K59+/fR7NmzXD48GEsXboUMTEx2L9/Pzp27IiAgIB3XqdVq1ZISEgQtwEDBqBr164K+1q1alUq96hu2dnZZeqaq1atwogRIxSm/H9Tbm4uRo0ahU2bNuHIkSPi0iJDhgzByZMncf36dZWvTUSawWSH6A1NmzaFo6MjduzYIe7bsWMHnJyc4O7urnDu2LFjIZFIcO7cOfTr1w+1a9dG/fr1ERQUhDNnzrzzOgYGBrC3txc3Y2NjGBoaiq+trKzw9ddfo2rVqjA1NYWHh4dCTU9YWBgsLS2xd+9e1KlTByYmJvj444/x8uVL/Pzzz3BxcYGVlRXGjx+P3Nxc8X0uLi6YP38+Bg0aBFNTU1StWhUhISEKsaWmpuLTTz9F5cqVIZVK0alTJ1y5ckU8PmfOHDRp0gQ//vgjXF1dYWRkBADYv38/2rRpA0tLS9jY2KB79+64d++e+L78Febd3d0hkUjEJKJDhw6YOHGiQgy9e/dWqEXLj3vYsGGQSqUYPXo0AODkyZNo27YtjI2N4ejoiPHjx+PFixdFfu6PHz/G4cOH0aNHj0KPZ2VloX///oiMjMSJEyfQrFkz8ZiVlRVat26NLVu2FFk+EWknJjtEbxk5ciRCQ0PF1z/99BNGjBihcE5KSgr279+PgIAAmJqaFijD0tKyRDEEBgYiKioKW7ZswdWrV9G/f3907doVd+7cEc95+fIlVq1ahS1btmD//v04evQo+vTpg3379mHfvn3473//i/Xr12Pbtm0KZS9duhSNGzfGpUuX8NVXX2HChAmIiIgQj/fv3x/Jycn466+/EB0djaZNm6Jz585ISUkRz7l79y62b9+OHTt2iM1SL168QFBQEC5cuIBDhw5BR0cHffr0gVwuBwCcO3cOABAZGYmEhASFhLI4li1bJsY9c+ZM3Lt3D127dkW/fv1w9epV/Pbbbzh58iQCAwOLLOPkyZMwMTFBvXr1ChzLyMiAr68vbty4gVOnTqFOnToFzmnRogVOnDihVNxEpAUEIhIEQRD8/f2FXr16CcnJyYKhoaFw//594f79+4KRkZHw+PFjoVevXoK/v78gCIJw9uxZAYCwY8cOtV5bEAThwYMHgq6urvDo0SOFczp37ixMnz5dEARBCA0NFQAId+/eFY9//vnngomJifD8+XNxn7e3t/D555+Lr52dnYWuXbsqlDtw4EDBx8dHEARBOHHihCCVSoXMzEyFc2rUqCGsX79eEARBmD17tqCvry8kJye/854eP34sABBiYmIEQRCE2NhYAYBw6dIlhfPat28vTJgwQWHfm591fty9e/dWOGfUqFHC6NGjFfadOHFC0NHREV69elVoTMuXLxeqV69eYL+zs7NgYGAg2NjYvPO+Vq5cKbi4uBR5nIi0E2t2iN5SuXJl+Pr6IiwsDKGhofD19UWlSpUUzhEEodSuHxMTg9zcXNSuXRtmZmbiduzYMYVmIRMTE9SoUUN8bWdnBxcXF5iZmSnsS05OVihfJpMVeH3z5k0AwJUrV5CRkQEbGxuFa8fGxipc29nZGZUrV1Yo586dOxg0aBCqV68OqVQKFxcXAEBcXFzJPpD/17x5c4XXV65cQVhYmEKc3t7ekMvliI2NLbSMV69eic1ub/Py8sKLFy+waNGiImMwNjbGy5cvVb8JItIIPU0HQKSNRo4cKTaHvN2nBQBq1aoFiUSCW7duqf3aGRkZ0NXVRXR0NHR1dRWOvZnI6OvrKxyTSCSF7stvRirutatUqVLoSLA3m+YKa7rr0aMHnJ2d8cMPP8DBwQFyuRwNGjR4b2diHR2dAsljTk5OgfPevmZGRgY+//xzjB8/vsC5b3cmz1epUiU8e/as0GOdO3fGuHHj0KtXL8jlcqxcubLAOSkpKQWSPCLSfkx2iArRtWtXZGdnQyKRwNvbu8Bxa2treHt7IyQkBOPHjy/wD3FqaqrK/Xbc3d2Rm5uL5ORktG3bVqUy3uXtztNnzpwR+7A0bdoUiYmJ0NPTE2tmiuPp06e4ffs2fvjhBzHmkydPKpxjYGAAAAodpoG8mrSEhATxdW5uLq5du4aOHTu+85pNmzbFjRs3ULNmzWLH6e7ujsTERDx79gxWVlYFjnt5eWHPnj3o2bMnBEHAqlWrFI5fu3atQEd1ItJ+bMYiKoSuri5u3ryJGzduFKhdyRcSEoLc3Fy0aNEC27dvx507d3Dz5k2sWrWqQFORMmrXro0hQ4Zg2LBh2LFjB2JjY3Hu3DkEBwfjzz//VLncfKdOncKSJUvw999/IyQkBFu3bsWECRMAAJ6enpDJZOjduzcOHjyI+/fv4/Tp0/jPf/7zzgn1rKysYGNjgw0bNuDu3bs4fPgwgoKCFM6xtbWFsbEx9u/fj6SkJKSlpQEAOnXqhD///BN//vknbt26hTFjxiA1NfW99zFt2jScPn0agYGBuHz5Mu7cuYNdu3a9s4Oyu7s7KlWqhFOnThV5jqenJ/bu3YuNGzcWKOvEiRPw8vJ6b2xEpF2Y7BAVQSqVQiqVFnm8evXquHjxIjp27Igvv/wSDRo0QJcuXXDo0CGsXbu2RNcODQ3FsGHD8OWXX6JOnTro3bs3zp8/X2TzjDK+/PJLXLhwAe7u7liwYAG+++47sfZKIpFg3759aNeuHUaMGIHatWvDz88PDx48gJ2dXZFl6ujoYMuWLYiOjkaDBg0wadIkLF26VOEcPT09rFq1CuvXr4eDgwN69eoFIK/J0N/fH8OGDUP79u1RvXr199bqAECjRo1w7Ngx/P3332jbti3c3d0xa9YsODg4FPkeXV1djBgxAps3b35n2fkJWFhYGAICAiAIAqKiopCWloaPP/74vbERkXaRCKXZ05KItIqLiwsmTpxYYF6biiQxMRH169fHxYsX4ezsXOz3DRw4EI0bN8bXX39ditERUWlgzQ4RVSj29vbYuHGjUqPEsrOz0bBhQ0yaNKkUIyOi0sIOykSlZPPmzfj8888LPebs7MxlBzSod+/eSp1vYGCAGTNmlE4wRFTq2IxFVEqeP3+OpKSkQo/p6+sr1YRCRESqY7JDRERE5Rr77BAREVG5xmSHiIiIyjUmO0RERFSuMdkhIiKico3JDhEREZVrTHaIiIioXGOyQ0REROUakx0iIiIq1/4P4OfOlGtYD18AAAAASUVORK5CYII=",
      "text/plain": [
       "<Figure size 640x480 with 2 Axes>"
      ]
     },
     "metadata": {},
     "output_type": "display_data"
    }
   ],
   "source": [
    "from qcodes.dataset import do2d\n",
    "from qcodes.instrument.specialized_parameters import ElapsedTimeParameter\n",
    "from qcodes.dataset import load_or_create_experiment, Measurement\n",
    "\n",
    "tutorial_exp = load_or_create_experiment(\"doNd_Measurement\", sample_name=\"no sample\")\n",
    "meas = Measurement(name=\"2d_measurement\", exp=tutorial_exp)\n",
    "\n",
    "# create a function that sets the temperature and waits until stable\n",
    "def Mixing_Chamber_Temperature_set(temp):\n",
    "    Proteox.Mixing_Chamber_Temperature(temp)\n",
    "    Proteox.wait_until_temperature_stable_std_control(0.02, 0.01, 1)\n",
    "\n",
    "# use above function as temperature setting parameter\n",
    "set_Mixing_Chamber_Temperature = qc.Parameter('MC_Temperature',\n",
    "                        label='MC_Temperature',\n",
    "                        unit='K', \n",
    "                        set_cmd=Mixing_Chamber_Temperature_set)\n",
    "\n",
    "# create a function that sets the magnetic field and waits until stable\n",
    "def Magnetic_Field_Z_set(tesla):\n",
    "    Proteox.set_magnet_target(0,0,0,tesla,'RATE',0.3,False)\n",
    "    Proteox.sweep_field()\n",
    "    Proteox.wait_until_field_stable()\n",
    "\n",
    "# use above function as the magnetic field setting parameter\n",
    "set_Magnetic_Field_Z = qc.Parameter('Magnetic_Field_Z',\n",
    "                        label='Magnetic_Field_Z',\n",
    "                        unit='T', \n",
    "                        set_cmd=Magnetic_Field_Z_set)\n",
    "\n",
    "# parameter to be measured at each temperature and field value.\n",
    "Etime = ElapsedTimeParameter('Etime')\n",
    "\n",
    "do2d(\n",
    "    set_Mixing_Chamber_Temperature,\n",
    "    2,\n",
    "    4,\n",
    "    3,\n",
    "    0.01,\n",
    "    set_Magnetic_Field_Z,\n",
    "    0,\n",
    "    0.2,\n",
    "    3,\n",
    "    0.01,\n",
    "    Etime,\n",
    "    do_plot=True,\n",
    "    show_progress=True\n",
    ")"
   ]
  },
  {
   "cell_type": "code",
   "execution_count": 4,
   "id": "ed57a36a",
   "metadata": {},
   "outputs": [],
   "source": [
    "Proteox.close()"
   ]
  },
  {
   "cell_type": "markdown",
   "id": "c49745fd",
   "metadata": {},
   "source": [
    "![nanoscience.png](./OI_images/nanoscience.png)"
   ]
  },
  {
   "cell_type": "markdown",
   "id": "acfd92ca",
   "metadata": {},
   "source": []
  }
 ],
 "metadata": {
  "kernelspec": {
   "display_name": "Python 3 (ipykernel)",
   "language": "python",
   "name": "python3"
  },
  "language_info": {
   "codemirror_mode": {
    "name": "ipython",
    "version": 3
   },
   "file_extension": ".py",
   "mimetype": "text/x-python",
   "name": "python",
   "nbconvert_exporter": "python",
   "pygments_lexer": "ipython3",
   "version": "3.12.3"
  }
 },
 "nbformat": 4,
 "nbformat_minor": 5
}<|MERGE_RESOLUTION|>--- conflicted
+++ resolved
@@ -52,11 +52,7 @@
       "Raw input log  : False\n",
       "Timestamping   : True\n",
       "State          : active\n",
-<<<<<<< HEAD
-      "Qcodes Logfile : C:\\Users\\abi.graham\\.qcodes\\logs\\240226-13388-qcodes.log\n"
-=======
       "Qcodes Logfile : C:\\Users\\abi.graham\\.qcodes\\logs\\240523-21260-qcodes.log\n"
->>>>>>> 402f0539
      ]
     }
    ],
@@ -79,13 +75,9 @@
    "id": "21d60a3e",
    "metadata": {},
    "source": [
-<<<<<<< HEAD
-    "**Initialise connection to oi.DECS software/Proteox.**"
-=======
     "**Initialise connection to oi.DECS software/Proteox.**\n",
     "\n",
     "If running on a Windows platform, debug/information produced by the `DECS<->VISA` simple TCP socket server will be outputted to a `decs_visa.log file` created in your working directory. If struggling to establish a connection please check this log file for information on why."
->>>>>>> 402f0539
    ]
   },
   {
@@ -99,11 +91,7 @@
      "output_type": "stream",
      "text": [
       "Running on Windows-10-10.0.19045-SP0 - start subprocess without PIPEd output\n",
-<<<<<<< HEAD
-      "Connected to: Oxford Instruments oi:DECS (serial:decs-506c7d, firmware:0.6.0.2624) in 0.26s\n"
-=======
       "Connected to: Oxford Instruments oi.DECS (serial:decs-544e0a, firmware:0.6.0.2621) in 0.15s\n"
->>>>>>> 402f0539
      ]
     }
    ],
